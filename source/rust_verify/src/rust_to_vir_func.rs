use crate::context::Context;
use crate::rust_to_vir_base::{
    check_generics_bounds, def_id_to_vir_path, def_to_path_ident, get_fuel, get_mode, get_var_mode,
    get_verifier_attrs, ident_to_var, ty_to_vir, BodyCtxt,
};
use crate::rust_to_vir_expr::{expr_to_vir, pat_to_var};
use crate::util::{err_span_str, err_span_string, spanned_new, unsupported_err_span, vec_map};
use crate::{unsupported, unsupported_err, unsupported_err_unless, unsupported_unless};
use rustc_ast::Attribute;
use rustc_hir::{Body, BodyId, FnDecl, FnHeader, FnSig, Generics, Param, Unsafety};
use rustc_middle::ty::TyCtxt;
use rustc_span::symbol::Ident;
use rustc_span::Span;
use std::sync::Arc;
use vir::ast::{FunctionX, KrateX, Mode, ParamX, Typ, TypX, VirErr};
use vir::def::RETURN_VALUE;

pub(crate) fn body_to_vir<'tcx>(
    ctxt: &Context<'tcx>,
    id: &BodyId,
    body: &Body<'tcx>,
    mode: Mode,
) -> Result<vir::ast::Expr, VirErr> {
    let def = rustc_middle::ty::WithOptConstParam::unknown(id.hir_id.owner);
    let types = ctxt.tcx.typeck_opt_const_arg(def);
    let bctx = BodyCtxt { ctxt: ctxt.clone(), types, mode };
    expr_to_vir(&bctx, &body.value)
}

fn check_fn_decl<'tcx>(
    tcx: TyCtxt<'tcx>,
    decl: &'tcx FnDecl<'tcx>,
    mode: Mode,
) -> Result<Option<(Typ, Mode)>, VirErr> {
    let FnDecl { inputs: _, output, c_variadic, implicit_self } = decl;
    unsupported_unless!(!c_variadic, "c_variadic");
    match implicit_self {
        rustc_hir::ImplicitSelfKind::None => {}
        rustc_hir::ImplicitSelfKind::Imm => {}
        rustc_hir::ImplicitSelfKind::ImmRef => {}
        _ => unsupported!("implicit_self"),
    }
    match output {
        rustc_hir::FnRetTy::DefaultReturn(_) => Ok(None),
        // REVIEW: there's no attribute syntax on return types,
        // so we always return the default mode.
        // The current workaround is to return a struct if the default doesn't work.
        rustc_hir::FnRetTy::Return(ty) => Ok(Some((ty_to_vir(tcx, ty), mode))),
    }
}

pub(crate) fn check_item_fn<'tcx>(
    ctxt: &Context<'tcx>,
    vir: &mut KrateX,
    self_path: Option<vir::ast::Path>,
    id: rustc_span::def_id::DefId,
    visibility: vir::ast::Visibility,
    attrs: &[Attribute],
    sig: &'tcx FnSig<'tcx>,
    self_generics: Option<&'tcx Generics>,
    generics: &'tcx Generics,
    body_id: &BodyId,
) -> Result<(), VirErr> {
    let path = if let Some(self_path) = &self_path {
        let mut full_path = (**self_path).clone();
        Arc::make_mut(&mut full_path.segments).push(def_to_path_ident(ctxt.tcx, id));
        Arc::new(full_path)
    } else {
        def_id_to_vir_path(ctxt.tcx, id)
    };
    let mode = get_mode(Mode::Exec, attrs);
    let ret_typ_mode = match sig {
        FnSig {
            header: FnHeader { unsafety, constness: _, asyncness: _, abi: _ },
            decl,
            span: _,
        } => {
            unsupported_err_unless!(*unsafety == Unsafety::Normal, sig.span, "unsafe");
            check_fn_decl(ctxt.tcx, decl, mode)?
        }
    };
<<<<<<< HEAD
    let typ_bounds = check_generics_bounds(ctxt.tcx, generics)?;
=======
    let self_typ_params =
        if let Some(cg) = self_generics { Some(check_generics(cg)?) } else { None };
    let sig_typ_params = check_generics(generics)?;
>>>>>>> ce42d422
    let fuel = get_fuel(attrs);
    let vattrs = get_verifier_attrs(attrs)?;
    if vattrs.external {
        let mut erasure_info = ctxt.erasure_info.borrow_mut();
        erasure_info.external_functions.push(path);
        return Ok(());
    }
    let body = &ctxt.krate.bodies[body_id];
    let Body { params, value: _, generator_kind } = body;
    let mut vir_params: Vec<vir::ast::Param> = Vec::new();
    for (param, input) in params.iter().zip(sig.decl.inputs.iter()) {
        let Param { hir_id, pat, ty_span: _, span } = param;
        let name = Arc::new(pat_to_var(pat));
        fn is_self_or_self_ref(span: Span, ty: &rustc_hir::Ty) -> Result<bool, VirErr> {
            match ty.kind {
                rustc_hir::TyKind::Rptr(
                    _,
                    rustc_hir::MutTy { ty: rty, mutbl: rustc_hir::Mutability::Not, .. },
                ) => is_self_or_self_ref(span, rty),
                rustc_hir::TyKind::Path(rustc_hir::QPath::Resolved(None, path)) => match path.res {
                    rustc_hir::def::Res::SelfTy(Some(_), _impl_def_id) => {
                        unsupported_err!(span, "trait self", ty)
                    }
                    rustc_hir::def::Res::SelfTy(None, _) => Ok(true),
                    _ => Ok(false),
                },
                _ => Ok(false),
            }
        }
<<<<<<< HEAD
        let typ_args = vec_map(&typ_bounds, |(t, _)| Arc::new(TypX::TypParam(t.clone())));
=======
>>>>>>> ce42d422
        let typ = if is_self_or_self_ref(*span, &input)? {
            let typ_args =
                vec_map(self_typ_params.as_ref().expect("expected Self type parameters"), |t| {
                    Arc::new(TypX::TypParam(t.clone()))
                });
            Arc::new(TypX::Datatype(
                self_path.as_ref().expect("a param is Self, so this must be an impl").clone(),
                Arc::new(typ_args),
            ))
        } else {
            ty_to_vir(ctxt.tcx, input)
        };
        let mode = get_var_mode(mode, ctxt.tcx.hir().attrs(*hir_id));
        let vir_param = spanned_new(*span, ParamX { name, typ, mode });
        vir_params.push(vir_param);
    }
    match generator_kind {
        None => {}
        _ => {
            unsupported_err!(sig.span, "generator_kind", generator_kind);
        }
    }
    let mut vir_body = body_to_vir(ctxt, body_id, body, mode)?;
    let header = vir::headers::read_header(&mut vir_body)?;
    if mode == Mode::Spec && (header.require.len() + header.ensure.len()) > 0 {
        return err_span_str(sig.span, "spec functions cannot have requires/ensures");
    }
    if header.ensure.len() > 0 {
        match (&header.ensure_id_typ, ret_typ_mode.as_ref()) {
            (None, None) => {}
            (None, Some(_)) => {
                return err_span_str(sig.span, "ensures clause must be a closure");
            }
            (Some(_), None) => {
                return err_span_str(sig.span, "ensures clause cannot be a closure");
            }
            (Some((_, typ)), Some((ret_typ, _))) => {
                if !vir::ast_util::types_equal(&typ, &ret_typ) {
                    return err_span_string(
                        sig.span,
                        format!(
                            "return type is {:?}, but ensures expects type {:?}",
                            &ret_typ, &typ
                        ),
                    );
                }
            }
        }
    }
    let params = Arc::new(vir_params);
    let (ret_name, ret_typ, ret_mode) = match (header.ensure_id_typ, ret_typ_mode) {
        (None, None) => {
            (Arc::new(RETURN_VALUE.to_string()), Arc::new(TypX::Tuple(Arc::new(vec![]))), mode)
        }
        (None, Some((typ, mode))) => (Arc::new(RETURN_VALUE.to_string()), typ, mode),
        (Some((x, _)), Some((typ, mode))) => (x, typ, mode),
        _ => panic!("internal error: ret_typ"),
    };
    let ret = spanned_new(sig.span, ParamX { name: ret_name, typ: ret_typ, mode: ret_mode });
    let typ_params = {
        let mut typ_params: Vec<_> =
            self_typ_params.as_ref().map(|x| (**x).clone()).unwrap_or(Vec::new());
        typ_params.extend_from_slice(&sig_typ_params[..]);
        Arc::new(typ_params)
    };
    let func = FunctionX {
        path,
        visibility,
        mode,
        fuel,
        typ_bounds,
        params,
        ret,
        require: header.require,
        ensure: header.ensure,
        decrease: header.decrease,
        custom_req_err: vattrs.custom_req_err,
        hidden: Arc::new(header.hidden),
        is_abstract: vattrs.is_abstract,
        body: if vattrs.do_verify { Some(vir_body) } else { None },
    };
    let function = spanned_new(sig.span, func);
    vir.functions.push(function);
    Ok(())
}

pub(crate) fn check_foreign_item_fn<'tcx>(
    ctxt: &Context<'tcx>,
    vir: &mut KrateX,
    id: rustc_span::def_id::DefId,
    span: Span,
    visibility: vir::ast::Visibility,
    attrs: &[Attribute],
    decl: &'tcx FnDecl<'tcx>,
    idents: &[Ident],
    generics: &'tcx Generics,
) -> Result<(), VirErr> {
    let mode = get_mode(Mode::Exec, attrs);
    let ret_typ_mode = check_fn_decl(ctxt.tcx, decl, mode)?;
    let typ_bounds = check_generics_bounds(ctxt.tcx, generics)?;
    let fuel = get_fuel(attrs);
    let mut vir_params: Vec<vir::ast::Param> = Vec::new();
    for (param, input) in idents.iter().zip(decl.inputs.iter()) {
        let name = Arc::new(ident_to_var(param));
        let typ = ty_to_vir(ctxt.tcx, input);
        // REVIEW: the parameters don't have attributes, so we use the overall mode
        let vir_param = spanned_new(param.span, ParamX { name, typ, mode });
        vir_params.push(vir_param);
    }
    let path = def_id_to_vir_path(ctxt.tcx, id);
    let params = Arc::new(vir_params);
    let (ret_typ, ret_mode) = match ret_typ_mode {
        None => (Arc::new(TypX::Tuple(Arc::new(vec![]))), mode),
        Some((typ, mode)) => (typ, mode),
    };
    let ret_param =
        ParamX { name: Arc::new(RETURN_VALUE.to_string()), typ: ret_typ, mode: ret_mode };
    let ret = spanned_new(span, ret_param);
    let func = FunctionX {
        path,
        visibility,
        fuel,
        mode,
        typ_bounds,
        params,
        ret,
        require: Arc::new(vec![]),
        ensure: Arc::new(vec![]),
        decrease: None,
        custom_req_err: None,
        hidden: Arc::new(vec![]),
        is_abstract: false,
        body: None,
    };
    let function = spanned_new(span, func);
    vir.functions.push(function);
    Ok(())
}<|MERGE_RESOLUTION|>--- conflicted
+++ resolved
@@ -1,6 +1,6 @@
 use crate::context::Context;
 use crate::rust_to_vir_base::{
-    check_generics_bounds, def_id_to_vir_path, def_to_path_ident, get_fuel, get_mode, get_var_mode,
+    check_generics, check_generics_bounds, def_id_to_vir_path, def_to_path_ident, get_fuel, get_mode, get_var_mode,
     get_verifier_attrs, ident_to_var, ty_to_vir, BodyCtxt,
 };
 use crate::rust_to_vir_expr::{expr_to_vir, pat_to_var};
@@ -79,13 +79,9 @@
             check_fn_decl(ctxt.tcx, decl, mode)?
         }
     };
-<<<<<<< HEAD
-    let typ_bounds = check_generics_bounds(ctxt.tcx, generics)?;
-=======
     let self_typ_params =
-        if let Some(cg) = self_generics { Some(check_generics(cg)?) } else { None };
-    let sig_typ_params = check_generics(generics)?;
->>>>>>> ce42d422
+        if let Some(cg) = self_generics { Some(check_generics(ctxt.tcx, cg)?) } else { None };
+    let sig_typ_bounds = check_generics_bounds(ctxt.tcx, generics)?;
     let fuel = get_fuel(attrs);
     let vattrs = get_verifier_attrs(attrs)?;
     if vattrs.external {
@@ -115,10 +111,6 @@
                 _ => Ok(false),
             }
         }
-<<<<<<< HEAD
-        let typ_args = vec_map(&typ_bounds, |(t, _)| Arc::new(TypX::TypParam(t.clone())));
-=======
->>>>>>> ce42d422
         let typ = if is_self_or_self_ref(*span, &input)? {
             let typ_args =
                 vec_map(self_typ_params.as_ref().expect("expected Self type parameters"), |t| {
@@ -178,11 +170,15 @@
         _ => panic!("internal error: ret_typ"),
     };
     let ret = spanned_new(sig.span, ParamX { name: ret_name, typ: ret_typ, mode: ret_mode });
-    let typ_params = {
-        let mut typ_params: Vec<_> =
-            self_typ_params.as_ref().map(|x| (**x).clone()).unwrap_or(Vec::new());
-        typ_params.extend_from_slice(&sig_typ_params[..]);
-        Arc::new(typ_params)
+    let typ_bounds = {
+        let mut typ_bounds: Vec<(vir::ast::Ident, vir::ast::GenericBound)> = Vec::new();
+        if let Some(self_typ_params) = self_typ_params {
+            for x in self_typ_params.iter() {
+                typ_bounds.push((x.clone(), Arc::new(vir::ast::GenericBoundX::None)));
+            }
+        }
+        typ_bounds.extend_from_slice(&sig_typ_bounds[..]);
+        Arc::new(typ_bounds)
     };
     let func = FunctionX {
         path,
