use crate::config::{Args, ShowTriggers};
use crate::context::{ContextX, ErasureInfo};
use crate::debugger::Debugger;
use crate::unsupported;
use crate::util::{from_raw_span, signalling};
use air::ast::{Command, CommandX, Commands};
use air::context::{QueryContext, ValidityResult};
use air::errors::{Error, ErrorLabel};
use rustc_hir::OwnerNode;
use rustc_interface::interface::Compiler;

use rustc_middle::ty::TyCtxt;
use rustc_span::source_map::SourceMap;
use rustc_span::{CharPos, FileName, MultiSpan, Span};
use std::collections::{HashMap, HashSet};
use std::fs::File;
use std::io::Write;
use std::sync::{Arc, Mutex};
use std::time::{Duration, Instant};

use vir::ast::{Fun, Function, InferMode, Krate, Mode, VirErr, Visibility};
use vir::ast_util::{fun_as_rust_dbg, is_visible_to};
use vir::def::SnapPos;
use vir::def::{CommandsWithContext, CommandsWithContextX};
use vir::recursion::Node;

const RLIMIT_PER_SECOND: u32 = 3000000;

pub struct VerifierCallbacks {
    pub verifier: Arc<Mutex<Verifier>>,
    pub vir_ready: signalling::Signaller<bool>,
    pub now_verify: signalling::Signalled<bool>,
}

pub struct Verifier {
    pub encountered_vir_error: bool,
    pub count_verified: u64,
    pub count_errors: u64,
    pub errors: Vec<Vec<ErrorSpan>>,
    pub args: Args,
    pub test_capture_output: Option<std::sync::Arc<std::sync::Mutex<Vec<u8>>>>,
    pub erasure_hints: Option<crate::erase::ErasureHints>,
    pub time_vir: Duration,
    pub time_vir_rust_to_vir: Duration,
    pub time_vir_verify: Duration,
    pub time_air: Duration,
    pub time_smt_init: Duration,
    pub time_smt_run: Duration,

    // If we've already created the log directory, this is the path to it:
    created_log_dir: Option<String>,
    vir_crate: Option<Krate>,
    air_no_span: Option<air::ast::Span>,
    inferred_modes: Option<HashMap<InferMode, Mode>>,
}

#[derive(Debug)]
pub struct ErrorSpan {
    pub description: Option<String>,
    pub span_data: (String, (usize, CharPos), (usize, CharPos)),
    /// The source line containing the span that caused the error.
    /// This is mainly used for testing, so that we can easily check that we got an error on the
    /// line we expected.
    pub test_span_line: String,
}

impl ErrorSpan {
    fn new_from_air_span(source_map: &SourceMap, msg: &String, air_span: &air::ast::Span) -> Self {
        let span: Span = from_raw_span(&air_span.raw_span);
        let filename: String = match source_map.span_to_filename(span) {
            FileName::Real(rfn) => rfn
                .local_path()
                .expect("internal error: not a local path")
                .to_str()
                .expect("internal error: path is not a valid string")
                .to_string(),
            _ => unsupported!("non real filenames in verifier errors", air_span),
        };
        let (start, end) = source_map.is_valid_span(span).expect("internal error: invalid Span");
        let test_span_line = {
            let span = source_map.span_extend_to_prev_char(span, '\n', false);
            let span = source_map.span_extend_to_next_char(span, '\n', false);
            source_map.span_to_snippet(span).expect("internal error: cannot extract Span line")
        };
        Self {
            description: Some(msg.clone()),
            span_data: (filename, (start.line, start.col), (end.line, end.col)),
            test_span_line: test_span_line,
        }
    }
}

#[derive(Clone, Copy, Debug, PartialEq, Eq)]
enum ErrorAs {
    Error,
    Warning,
    Note,
}

fn report_error(compiler: &Compiler, error: &Error, error_as: ErrorAs) {
    if error.spans.len() == 0 {
        panic!("internal error: found Error with no span")
    }

    let mut v = Vec::new();
    for sp in &error.spans {
        let span: Span = from_raw_span(&sp.raw_span);
        v.push(span);
    }

    let mut multispan = MultiSpan::from_spans(v);

    for ErrorLabel { msg, span: sp } in &error.labels {
        let span: Span = from_raw_span(&sp.raw_span);
        multispan.push_span_label(span, msg.clone());
    }

    match error_as {
        ErrorAs::Note => compiler
            .session()
            .parse_sess
            .span_diagnostic
            .span_note_without_error(multispan, &error.msg),
        ErrorAs::Warning => {
            compiler.session().parse_sess.span_diagnostic.span_warn(multispan, &error.msg)
        }
        ErrorAs::Error => {
            compiler.session().parse_sess.span_diagnostic.span_err(multispan, &error.msg)
        }
    }
}

fn report_chosen_triggers(compiler: &Compiler, chosen: &vir::context::ChosenTriggers) {
    let span: Span = from_raw_span(&chosen.span.raw_span);
    let msg = "automatically chose triggers for this expression:";
    compiler.session().parse_sess.span_diagnostic.span_note_without_error(span, msg);
    for (n, trigger) in chosen.triggers.iter().enumerate() {
        let spans = MultiSpan::from_spans(
            trigger.iter().map(|(s, _)| from_raw_span(&s.raw_span)).collect(),
        );
        let msg = format!("  trigger {} of {}:", n + 1, chosen.triggers.len());
        compiler.session().parse_sess.span_diagnostic.span_note_without_error(spans, &msg);
    }
}

fn io_vir_err(msg: String, err: std::io::Error) -> VirErr {
    let msg = format!("{msg}: {err}");
    Arc::new(air::errors::ErrorX { msg, spans: vec![], labels: vec![] })
}

impl Verifier {
    pub fn new(args: Args) -> Verifier {
        Verifier {
            encountered_vir_error: false,
            count_verified: 0,
            count_errors: 0,
            errors: Vec::new(),
            args,
            test_capture_output: None,
            erasure_hints: None,
            time_vir: Duration::new(0, 0),
            time_vir_rust_to_vir: Duration::new(0, 0),
            time_vir_verify: Duration::new(0, 0),
            time_air: Duration::new(0, 0),
            time_smt_init: Duration::new(0, 0),
            time_smt_run: Duration::new(0, 0),

            created_log_dir: None,
            vir_crate: None,
            air_no_span: None,
            inferred_modes: None,
        }
    }

    fn create_log_file(
        &mut self,
        module: Option<&vir::ast::Path>,
        suffix: &str,
    ) -> Result<File, VirErr> {
        if self.created_log_dir.is_none() {
            let dir = if let Some(dir) = &self.args.log_dir {
                dir.clone()
            } else {
                crate::config::LOG_DIR.to_string()
            };
            match std::fs::create_dir_all(dir.clone()) {
                Ok(()) => {
                    self.created_log_dir = Some(dir);
                }
                Err(err) => {
                    return Err(io_vir_err(format!("could not create directory {dir}"), err));
                }
            }
        }
        let dir_path = self.created_log_dir.clone().unwrap();
        let prefix = match module {
            None => "crate".to_string(),
            Some(module) if module.segments.len() == 0 => "root".to_string(),
            Some(module) => {
                module.segments.iter().map(|s| s.to_string()).collect::<Vec<_>>().join("__")
            }
        };
        let path = std::path::Path::new(&dir_path).join(format!("{prefix}{suffix}"));
        match File::create(path.clone()) {
            Ok(file) => Ok(file),
            Err(err) => Err(io_vir_err(format!("could not open file {path:?}"), err)),
        }
    }

    /// Use when we expect our call to Z3 to always succeed
    /// If it doesn't, it's an internal error, not a failure
    /// to validate user code.
    fn check_internal_result(result: ValidityResult) {
        match result {
            ValidityResult::Valid => {}
            ValidityResult::TypeError(err) => {
                panic!("internal error: ill-typed AIR code: {}", err)
            }
            _ => panic!("internal error: decls should not generate queries ({:?})", result),
        }
    }

    /// Check the result of a query that was based on user input.
    /// Success/failure will (eventually) be communicated back to the user.
    /// Returns true if there was at least one Invalid resulting in an error.
    fn check_result_validity(
        &mut self,
        compiler: &Compiler,
        error_as: ErrorAs,
        air_context: &mut air::context::Context,
        assign_map: &HashMap<*const air::ast::Span, HashSet<Arc<std::string::String>>>,
        snap_map: &Vec<(air::ast::Span, SnapPos)>,
        command: &Command,
        context: &(&air::ast::Span, &str),
    ) -> bool {
        let report_long_running = || {
            let mut counter = 0;
            let report_fn: Box<dyn FnMut(std::time::Duration) -> ()> = Box::new(move |elapsed| {
                let msg =
                    format!("{} has been running for {} seconds", context.1, elapsed.as_secs());
                if counter % 5 == 0 {
                    let span = from_raw_span(&context.0.raw_span);
                    compiler
                        .session()
                        .parse_sess
                        .span_diagnostic
                        .span_note_without_error(span, &msg);
                } else {
                    compiler.session().note_without_error(&msg);
                }
                counter += 1;
            });
            (std::time::Duration::from_secs(2), report_fn)
        };
        let is_check_valid = matches!(**command, CommandX::CheckValid(_));
        let mut result = air_context.command(
            &command,
            QueryContext { report_long_running: Some(&mut report_long_running()) },
        );
        let mut is_first_check = true;
        let mut checks_remaining = self.args.multiple_errors;
        let mut only_check_earlier = false;
        let mut invalidity = false;
        loop {
            match result {
                ValidityResult::Valid => {
                    if is_check_valid && is_first_check && error_as == ErrorAs::Error {
                        self.count_verified += 1;
                    }
                    break;
                }
                ValidityResult::TypeError(err) => {
                    panic!("internal error: generated ill-typed AIR code: {}", err);
                }
                ValidityResult::Canceled => {
                    if is_first_check && error_as == ErrorAs::Error {
                        self.count_errors += 1;
                        invalidity = true;
                    }
                    let mut v = Vec::new();
                    v.push(from_raw_span(&context.0.raw_span));
                    let multispan = MultiSpan::from_spans(v);
                    compiler
                        .session()
                        .parse_sess
                        .span_diagnostic
                        .span_err(multispan, &format!("{}: rlimit exceeded", context.1));

                    self.errors.push(vec![ErrorSpan::new_from_air_span(
                        compiler.session().source_map(),
                        &context.1.to_string(),
                        &context.0,
                    )]);
                    break;
                }
                ValidityResult::Invalid(air_model, error) => {
                    if is_first_check && error_as == ErrorAs::Error {
                        self.count_errors += 1;
                        invalidity = true;
                    }
                    report_error(compiler, &error, error_as);

                    if error_as == ErrorAs::Error {
                        let mut errors = vec![ErrorSpan::new_from_air_span(
                            compiler.session().source_map(),
                            &error.msg,
                            &error.spans[0],
                        )];
                        for ErrorLabel { msg, span } in &error.labels {
                            errors.push(ErrorSpan::new_from_air_span(
                                compiler.session().source_map(),
                                msg,
                                span,
                            ));
                        }

                        self.errors.push(errors);
                        if self.args.debug {
                            let mut debugger = Debugger::new(
                                air_model,
                                assign_map,
                                snap_map,
                                compiler.session().source_map(),
                            );
                            debugger.start_shell(air_context);
                        }
                    }

                    if self.args.multiple_errors == 0 {
                        break;
                    }
                    is_first_check = false;
                    if !only_check_earlier {
                        checks_remaining -= 1;
                        if checks_remaining == 0 {
                            only_check_earlier = true;
                        }
                    }

                    result = air_context.check_valid_again(
                        only_check_earlier,
                        QueryContext { report_long_running: Some(&mut report_long_running()) },
                    );
                }
                ValidityResult::UnexpectedSmtOutput(err) => {
                    panic!("unexpected SMT output: {}", err);
                }
            }
        }

        if is_check_valid {
            air_context.finish_query();
        }

        invalidity
    }

    fn run_commands(
        &mut self,
        air_context: &mut air::context::Context,
        commands: &Vec<Command>,
        comment: &str,
    ) {
        if commands.len() > 0 {
            air_context.blank_line();
            air_context.comment(comment);
        }
        for command in commands.iter() {
            let time0 = Instant::now();
            Self::check_internal_result(air_context.command(&command, Default::default()));
            let time1 = Instant::now();
            self.time_air += time1 - time0;
        }
    }

    /// Returns true if there was at least one Invalid resulting in an error.
    fn run_commands_queries(
        &mut self,
        compiler: &Compiler,
        error_as: ErrorAs,
        air_context: &mut air::context::Context,
        commands: &Arc<Vec<CommandsWithContext>>,
        assign_map: &HashMap<*const air::ast::Span, HashSet<Arc<String>>>,
        snap_map: &Vec<(air::ast::Span, SnapPos)>,
        comment: &str,
    ) -> bool {
        let mut invalidity = false;
        if commands.len() > 0 {
            air_context.blank_line();
            air_context.comment(comment);
        }
        for CommandsWithContextX { span, desc, commands } in commands.iter().map(|x| &**x) {
            for command in commands.iter() {
                let time0 = Instant::now();
                let result_invalidity = self.check_result_validity(
                    compiler,
                    error_as,
                    air_context,
                    assign_map,
                    snap_map,
                    &command,
                    &(span, desc),
                );
                invalidity = invalidity || result_invalidity;
                let time1 = Instant::now();
                self.time_air += time1 - time0;
            }
        }
        invalidity
    }

    // Verify a single module
    fn verify_module(
        &mut self,
        compiler: &Compiler,
        krate: &Krate,
        air_context: &mut air::context::Context,
        ctx: &mut vir::context::Ctx,
    ) -> Result<(), VirErr> {
        let module = &ctx.module();
        air_context.blank_line();
        air_context.comment("Fuel");
        for command in ctx.fuel().iter() {
            Self::check_internal_result(air_context.command(&command, Default::default()));
        }

        let datatype_commands = vir::datatype_to_air::datatypes_to_air(
            ctx,
            &krate
                .datatypes
                .iter()
                .cloned()
                .filter(|d| is_visible_to(&d.x.visibility, module))
                .collect(),
        );
        self.run_commands(air_context, &datatype_commands, &("Datatypes".to_string()));

        let mk_fun_ctx = |f: &Function, checking_recommends: bool| {
            Some(vir::context::FunctionCtx {
                checking_recommends,
                module_for_chosen_triggers: f.x.visibility.owning_module.clone(),
            })
        };

        // Declare the function symbols
        for function in &krate.functions {
            ctx.fun = mk_fun_ctx(&function, false);
            if !is_visible_to(&function.x.visibility, module) || function.x.attrs.is_decrease_by {
                continue;
            }
            let commands = vir::func_to_air::func_name_to_air(ctx, &function)?;
            self.run_commands(
                air_context,
                &commands,
                &("Function-Decl ".to_string() + &fun_as_rust_dbg(&function.x.name)),
            );
        }
        ctx.fun = None;

        // Collect function definitions
        let mut funs: HashMap<Fun, (Function, Visibility)> = HashMap::new();
        for function in &krate.functions {
            assert!(!funs.contains_key(&function.x.name));
            let vis = function.x.visibility.clone();
            let vis = Visibility { is_private: vis.is_private, ..vis };
            if !is_visible_to(&vis, module) || function.x.attrs.is_decrease_by {
                continue;
            }
            let vis_abs = Visibility { is_private: function.x.publish.is_none(), ..vis };
            funs.insert(function.x.name.clone(), (function.clone(), vis_abs));
        }

        // For spec functions, check termination and declare consequence axioms.
        // For proof/exec functions, declare requires/ensures.
        // Declare them in SCC (strongly connected component) sorted order so that
        // termination checking precedes consequence axioms for each SCC.
        let mut fun_axioms: HashMap<Fun, Commands> = HashMap::new();
        for scc in &ctx.global.func_call_sccs.clone() {
            let scc_nodes = ctx.global.func_call_graph.get_scc_nodes(scc);
            let mut scc_fun_nodes: Vec<Fun> = Vec::new();
            for node in scc_nodes.into_iter() {
                match node {
                    Node::Fun(f) => scc_fun_nodes.push(f),
                    _ => {}
                }
            }
            // Declare requires/ensures
            for f in scc_fun_nodes.iter() {
                if !funs.contains_key(f) {
                    continue;
                }
                let (function, _vis_abs) = &funs[f];

                ctx.fun = mk_fun_ctx(&function, false);
                let decl_commands = vir::func_to_air::func_decl_to_air(ctx, &function)?;
                ctx.fun = None;
                self.run_commands(
                    air_context,
                    &decl_commands,
                    &("Function-Specs ".to_string() + &fun_as_rust_dbg(f)),
                );
            }
            // Check termination
            for f in scc_fun_nodes.iter() {
                if !funs.contains_key(f) {
                    continue;
                }
                let (function, vis_abs) = &funs[f];

                ctx.fun = mk_fun_ctx(&function, false);
                let (decl_commands, check_commands) = vir::func_to_air::func_axioms_to_air(
                    ctx,
                    &function,
                    is_visible_to(&vis_abs, module),
                )?;
                fun_axioms.insert(f.clone(), decl_commands);
                ctx.fun = None;

                if Some(module.clone()) != function.x.visibility.owning_module {
                    continue;
                }
<<<<<<< HEAD

                self.run_commands_queries(
=======
                let invalidity = self.run_commands_queries(
>>>>>>> 7d679f7e
                    compiler,
                    ErrorAs::Error,
                    air_context,
                    &Arc::new(vec![Arc::new(CommandsWithContextX {
                        span: function.span.clone(),
                        desc: "termination proof".to_string(),
                        commands: check_commands,
                    })]),
                    &HashMap::new(),
                    &vec![],
                    &("Function-Termination ".to_string() + &fun_as_rust_dbg(f)),
                );
                let check_recommends = function.x.attrs.check_recommends;
                if (invalidity && !self.args.no_auto_recommends_check) || check_recommends {
                    // Rerun failed query to report possible recommends violations
                    // or (optionally) check recommends for spec function bodies
                    ctx.fun = mk_fun_ctx(&function, true);
                    let (commands, snap_map) = vir::func_to_air::func_def_to_air(
                        ctx,
                        &function,
                        vir::func_to_air::FuncDefPhase::CheckingSpecs,
                        true,
                    )?;
                    ctx.fun = None;
                    let error_as = if invalidity { ErrorAs::Note } else { ErrorAs::Warning };
                    let s = "Function-Decl-Check-Recommends ";
                    self.run_commands_queries(
                        compiler,
                        error_as,
                        air_context,
                        &commands,
                        &HashMap::new(),
                        &snap_map,
                        &(s.to_string() + &fun_as_rust_dbg(&function.x.name)),
                        &(&function.span, "recommends check".to_string()),
                    );
                }
            }

            // Declare consequence axioms
            for f in scc_fun_nodes.iter() {
                if !funs.contains_key(f) {
                    continue;
                }
                let decl_commands = &fun_axioms[f];
                self.run_commands(
                    air_context,
                    &decl_commands,
                    &("Function-Axioms ".to_string() + &fun_as_rust_dbg(f)),
                );
                funs.remove(f);
            }
        }
        assert!(funs.len() == 0);

        // Create queries to check the validity of proof/exec function bodies
        for function in &krate.functions {
            if Some(module.clone()) != function.x.visibility.owning_module {
                continue;
            }
            let mut recommends_rerun = false;
            loop {
                ctx.fun = mk_fun_ctx(&function, recommends_rerun);
                let (commands, snap_map) = vir::func_to_air::func_def_to_air(
                    ctx,
                    &function,
                    vir::func_to_air::FuncDefPhase::CheckingProofExec,
                    recommends_rerun,
                )?;
                let error_as = if recommends_rerun { ErrorAs::Note } else { ErrorAs::Error };
                let s =
                    if recommends_rerun { "Function-Check-Recommends " } else { "Function-Def " };
                let invalidity = self.run_commands_queries(
                    compiler,
                    error_as,
                    air_context,
                    &commands,
                    &HashMap::new(),
                    &snap_map,
                    &(s.to_string() + &fun_as_rust_dbg(&function.x.name)),
<<<<<<< HEAD
=======
                    &(
                        &function.span,
                        if recommends_rerun {
                            "recommends check"
                        } else {
                            "function definition check"
                        }
                        .to_string(),
                    ),
>>>>>>> 7d679f7e
                );
                if invalidity && !recommends_rerun && !self.args.no_auto_recommends_check {
                    // Rerun failed query to report possible recommends violations
                    recommends_rerun = true;
                    continue;
                }
                break;
            }
        }
        ctx.fun = None;

        Ok(())
    }

    fn verify_module_outer(
        &mut self,
        compiler: &Compiler,
        krate: &Krate,
        module: &vir::ast::Path,
        mut global_ctx: vir::context::GlobalCtx,
    ) -> Result<(bool, vir::context::GlobalCtx), VirErr> {
        let verify_entire_crate = !self.args.verify_root && self.args.verify_module.is_none();
        let module_name =
            module.segments.iter().map(|s| s.to_string()).collect::<Vec<_>>().join("::");
        if module.segments.len() == 0 {
            if !verify_entire_crate && !self.args.verify_root {
                return Ok((false, global_ctx));
            }
            eprintln!("Verifying root module");
        } else {
            if !verify_entire_crate && self.args.verify_module != Some(module_name.clone()) {
                return Ok((false, global_ctx));
            }
            let is_pervasive = module_name.starts_with("pervasive::") || module_name == "pervasive";
            if !self.args.verify_pervasive && is_pervasive {
                return Ok((false, global_ctx));
            }
            eprintln!("Verifying module {}", &module_name);
        }

        let mut air_context = air::context::Context::new(air::smt_manager::SmtManager::new());
        air_context.set_ignore_unexpected_smt(self.args.ignore_unexpected_smt);
        air_context.set_debug(self.args.debug);

        if self.args.log_all || self.args.log_air_initial {
            let file =
                self.create_log_file(Some(module), crate::config::AIR_INITIAL_FILE_SUFFIX)?;
            air_context.set_air_initial_log(Box::new(file));
        }
        if self.args.log_all || self.args.log_air_final {
            let file = self.create_log_file(Some(module), crate::config::AIR_FINAL_FILE_SUFFIX)?;
            air_context.set_air_final_log(Box::new(file));
        }
        if self.args.log_all || self.args.log_smt {
            let file = self.create_log_file(Some(module), crate::config::SMT_FILE_SUFFIX)?;
            air_context.set_smt_log(Box::new(file));
        }

        // air_recommended_options causes AIR to apply a preset collection of Z3 options
        air_context.set_z3_param("air_recommended_options", "true");
        air_context.set_rlimit(self.args.rlimit.saturating_mul(RLIMIT_PER_SECOND));
        for (option, value) in self.args.smt_options.iter() {
            air_context.set_z3_param(&option, &value);
        }

        air_context.blank_line();
        air_context.comment("Prelude");
        for command in vir::context::Ctx::prelude().iter() {
            Self::check_internal_result(air_context.command(&command, Default::default()));
        }

        air_context.blank_line();
        air_context.comment(&("MODULE '".to_string() + &module_name + "'"));
        let (pruned_krate, mono_abstract_datatypes, lambda_types) =
            vir::prune::prune_krate_for_module(&krate, &module);
        let mut ctx = vir::context::Ctx::new(
            &pruned_krate,
            global_ctx,
            module.clone(),
            mono_abstract_datatypes,
            lambda_types,
            self.args.debug,
        )?;
        let poly_krate = vir::poly::poly_krate_for_module(&mut ctx, &pruned_krate);
        if self.args.log_all || self.args.log_vir_poly {
            let mut file =
                self.create_log_file(Some(&module), crate::config::VIR_POLY_FILE_SUFFIX)?;
            vir::printer::write_krate(&mut file, &poly_krate);
        }
        self.verify_module(compiler, &poly_krate, &mut air_context, &mut ctx)?;
        global_ctx = ctx.free();

        let (time_smt_init, time_smt_run) = air_context.get_time();
        self.time_smt_init += time_smt_init;
        self.time_smt_run += time_smt_run;

        Ok((true, global_ctx))
    }

    // Verify one or more modules in a crate
    fn verify_crate_inner(&mut self, compiler: &Compiler) -> Result<(), VirErr> {
        let krate = self.vir_crate.clone().expect("vir_crate should be initialized");
        let air_no_span = self.air_no_span.clone().expect("air_no_span should be initialized");
        let inferred_modes =
            self.inferred_modes.take().expect("inferred_modes should be initialized");

        #[cfg(debug_assertions)]
        vir::check_ast_flavor::check_krate(&krate);

        let mut global_ctx =
            vir::context::GlobalCtx::new(&krate, air_no_span.clone(), inferred_modes)?;
        vir::recursive_types::check_traits(&krate, &global_ctx)?;
        let krate = vir::ast_simplify::simplify_krate(&mut global_ctx, &krate)?;

        if self.args.log_all || self.args.log_vir_simple {
            let mut file = self.create_log_file(None, crate::config::VIR_SIMPLE_FILE_SUFFIX)?;
            vir::printer::write_krate(&mut file, &krate);
        }

        #[cfg(debug_assertions)]
        vir::check_ast_flavor::check_krate_simplified(&krate);

        let mut verified_modules = HashSet::new();
        for module in &krate.module_ids {
            let (did_verify, new_global_ctx) =
                self.verify_module_outer(compiler, &krate, module, global_ctx)?;
            if did_verify {
                verified_modules.insert(module.clone());
            }
            global_ctx = new_global_ctx;
        }

        // Log/display triggers
        if self.args.log_all || self.args.log_triggers {
            let mut file = self.create_log_file(None, crate::config::TRIGGERS_FILE_SUFFIX)?;
            let chosen_triggers = global_ctx.get_chosen_triggers();
            for triggers in chosen_triggers {
                writeln!(file, "{:#?}", triggers).expect("error writing to trigger log file");
            }
        }
        let chosen_triggers = global_ctx.get_chosen_triggers();
        let mut low_confidence_triggers = None;
        for chosen in chosen_triggers {
            match (self.args.show_triggers, verified_modules.contains(&chosen.module)) {
                (ShowTriggers::Selective, true) if chosen.low_confidence => {
                    report_chosen_triggers(compiler, &chosen);
                    low_confidence_triggers = Some(chosen.span);
                }
                (ShowTriggers::Module, true) => {
                    report_chosen_triggers(compiler, &chosen);
                }
                (ShowTriggers::Verbose, _) => {
                    report_chosen_triggers(compiler, &chosen);
                }
                _ => {}
            }
        }
        if let Some(span) = low_confidence_triggers {
            let span = from_raw_span(&span.raw_span);
            let msg = "Verus printed one or more automatically chosen quantifier triggers\n\
                because it had low confidence in the chosen triggers.\n\
                To suppress these messages, do one of the following:\n  \
                (1) manually annotate a single desired trigger using #[trigger]\n      \
                (example: forall(|i: int, j: int| f(i) && #[trigger] g(i) && #[trigger] h(j))),\n  \
                (2) manually annotate multiple desired triggers using with_triggers\n      \
                (example: forall(|i: int| with_triggers!([f(i)], [g(i)] => f(i) && g(i)))),\n  \
                (3) accept the automatically chosen trigger using #[auto_trigger]\n      \
                (example: forall(|i: int, j: int| #[auto_trigger] f(i) && g(i) && h(j)))\n  \
                (4) use the --triggers-silent command-line option to suppress all printing of triggers.\n\
                (Note: triggers are used by the underlying SMT theorem prover to instantiate quantifiers;\n\
                the theorem prover instantiates a quantifier whenever some expression matches the\n\
                pattern specified by one of the quantifier's triggers.)\
                ";
            compiler.session().parse_sess.span_diagnostic.span_note_without_error(span, &msg);
        }

        Ok(())
    }

    pub fn verify_crate<'tcx>(&mut self, compiler: &Compiler) -> Result<bool, VirErr> {
        // Verify crate
        let time3 = Instant::now();
        if !self.args.no_verify {
            self.verify_crate_inner(&compiler)?;
        }
        let time4 = Instant::now();

        self.time_vir_verify = time4 - time3;
        self.time_vir += self.time_vir_verify;
        Ok(true)
    }

    fn construct_vir_crate<'tcx>(&mut self, tcx: TyCtxt<'tcx>) -> Result<bool, VirErr> {
        let autoviewed_call_typs = Arc::new(std::sync::Mutex::new(HashMap::new()));
        let _ = tcx.formal_verifier_callback.replace(Some(Box::new(crate::typecheck::Typecheck {
            int_ty_id: None,
            nat_ty_id: None,
            exprs_in_spec: Arc::new(std::sync::Mutex::new(HashSet::new())),
            autoviewed_calls: HashSet::new(),
            autoviewed_call_typs: autoviewed_call_typs.clone(),
        })));
        match rustc_typeck::check_crate(tcx) {
            Ok(()) => {}
            Err(rustc_errors::ErrorReported {}) => {
                return Ok(false);
            }
        }

        tcx.hir().par_body_owners(|def_id| tcx.ensure().check_match(def_id.to_def_id()));
        tcx.ensure().check_private_in_public(());
        tcx.hir().par_for_each_module(|module| {
            tcx.ensure().check_mod_privacy(module);
        });

        let autoviewed_call_typs =
            autoviewed_call_typs.lock().expect("get autoviewed_call_typs").clone();

        let time0 = Instant::now();

        let hir = tcx.hir();
        let erasure_info = ErasureInfo {
            resolved_calls: vec![],
            resolved_exprs: vec![],
            resolved_pats: vec![],
            external_functions: vec![],
            ignored_functions: vec![],
        };
        let erasure_info = std::rc::Rc::new(std::cell::RefCell::new(erasure_info));
        let ctxt = Arc::new(ContextX {
            tcx,
            krate: hir.krate(),
            erasure_info,
            autoviewed_call_typs,
            unique_id: std::cell::Cell::new(0),
        });

        // Convert HIR -> VIR
        let time1 = Instant::now();
        let vir_crate = crate::rust_to_vir::crate_to_vir(&ctxt)?;
        let time2 = Instant::now();

        if self.args.log_all || self.args.log_vir {
            let mut file = self.create_log_file(None, crate::config::VIR_FILE_SUFFIX)?;
            vir::printer::write_krate(&mut file, &vir_crate);
        }
        vir::well_formed::check_crate(&vir_crate)?;
        let (erasure_modes, inferred_modes) = vir::modes::check_crate(&vir_crate)?;
        let vir_crate = vir::traits::demote_foreign_traits(&vir_crate)?;

        self.vir_crate = Some(vir_crate.clone());
        self.air_no_span = (!self.args.no_verify).then(|| {
            let no_span = hir
                .krate()
                .owners
                .iter()
                .filter_map(|oi| {
                    oi.as_ref().and_then(|o| {
                        if let OwnerNode::Crate(c) = o.node() { Some(c.inner) } else { None }
                    })
                })
                .next()
                .expect("OwnerNode::Crate missing");
            air::ast::Span {
                raw_span: crate::util::to_raw_span(no_span),
                as_string: "no location".to_string(),
            }
        });
        self.inferred_modes = Some(inferred_modes);

        let erasure_info = ctxt.erasure_info.borrow();
        let resolved_calls = erasure_info.resolved_calls.clone();
        let resolved_exprs = erasure_info.resolved_exprs.clone();
        let resolved_pats = erasure_info.resolved_pats.clone();
        let external_functions = erasure_info.external_functions.clone();
        let ignored_functions = erasure_info.ignored_functions.clone();
        let erasure_hints = crate::erase::ErasureHints {
            vir_crate,
            resolved_calls,
            resolved_exprs,
            resolved_pats,
            erasure_modes,
            external_functions,
            ignored_functions,
        };
        self.erasure_hints = Some(erasure_hints);

        let time4 = Instant::now();
        self.time_vir = time4 - time0;
        self.time_vir_rust_to_vir = time2 - time1;

        Ok(true)
    }
}

struct DiagnosticOutputBuffer {
    output: std::sync::Arc<std::sync::Mutex<Vec<u8>>>,
}

impl std::io::Write for DiagnosticOutputBuffer {
    fn write(&mut self, buf: &[u8]) -> Result<usize, std::io::Error> {
        self.output.lock().expect("internal error: cannot lock captured output").write(buf)
    }
    fn flush(&mut self) -> Result<(), std::io::Error> {
        self.output.lock().expect("internal error: cannot lock captured output").flush()
    }
}

struct Rewrite {}

impl rustc_lint::FormalVerifierRewrite for Rewrite {
    fn rewrite_crate(
        &mut self,
        krate: &rustc_ast::ast::Crate,
        _next_node_id: &mut dyn FnMut() -> rustc_ast::ast::NodeId,
    ) -> rustc_ast::ast::Crate {
        use crate::rustc_ast::mut_visit::MutVisitor;
        let mut krate = krate.clone();
        let mut visitor = crate::erase_rewrite::Visitor::new();
        visitor.visit_crate(&mut krate);
        krate
    }
}

impl rustc_driver::Callbacks for VerifierCallbacks {
    fn config(&mut self, config: &mut rustc_interface::interface::Config) {
        if let Some(target) = &self.verifier.lock().unwrap().test_capture_output {
            config.diagnostic_output =
                rustc_session::DiagnosticOutput::Raw(Box::new(DiagnosticOutputBuffer {
                    output: target.clone(),
                }));
        }
    }

    fn after_parsing<'tcx>(
        &mut self,
        _compiler: &Compiler,
        queries: &'tcx rustc_interface::Queries<'tcx>,
    ) -> rustc_driver::Compilation {
        let _ = {
            // Install the rewrite_crate callback so that Rust will later call us back on the AST
            let registration = queries.register_plugins().expect("register_plugins");
            let peeked = registration.peek();
            let lint_store = &peeked.1;
            lint_store.formal_verifier_callback.replace(Some(Box::new(Rewrite {})));
        };
        rustc_driver::Compilation::Continue
    }

    fn after_expansion<'tcx>(
        &mut self,
        compiler: &Compiler,
        queries: &'tcx rustc_interface::Queries<'tcx>,
    ) -> rustc_driver::Compilation {
        let _result = queries.global_ctxt().expect("global_ctxt").peek_mut().enter(|tcx| {
            {
                let mut verifier = self.verifier.lock().expect("verifier mutex");
                if let Err(err) = verifier.construct_vir_crate(tcx) {
                    report_error(compiler, &err, ErrorAs::Error);
                    verifier.encountered_vir_error = true;
                    return;
                }
            }

            if !compiler.session().compile_status().is_ok() {
                return;
            }

            self.vir_ready.signal(false);

            if self.now_verify.wait() {
                // there was an error in typeck or borrowck
                return;
            }

            {
                let mut verifier = self.verifier.lock().expect("verifier mutex");
                match verifier.verify_crate(compiler) {
                    Ok(_) => {}
                    Err(err) => {
                        report_error(compiler, &err, ErrorAs::Error);
                        verifier.encountered_vir_error = true;
                    }
                }
            }
        });
        rustc_driver::Compilation::Stop
    }
}<|MERGE_RESOLUTION|>--- conflicted
+++ resolved
@@ -519,12 +519,7 @@
                 if Some(module.clone()) != function.x.visibility.owning_module {
                     continue;
                 }
-<<<<<<< HEAD
-
-                self.run_commands_queries(
-=======
                 let invalidity = self.run_commands_queries(
->>>>>>> 7d679f7e
                     compiler,
                     ErrorAs::Error,
                     air_context,
@@ -559,7 +554,6 @@
                         &HashMap::new(),
                         &snap_map,
                         &(s.to_string() + &fun_as_rust_dbg(&function.x.name)),
-                        &(&function.span, "recommends check".to_string()),
                     );
                 }
             }
@@ -605,18 +599,6 @@
                     &HashMap::new(),
                     &snap_map,
                     &(s.to_string() + &fun_as_rust_dbg(&function.x.name)),
-<<<<<<< HEAD
-=======
-                    &(
-                        &function.span,
-                        if recommends_rerun {
-                            "recommends check"
-                        } else {
-                            "function definition check"
-                        }
-                        .to_string(),
-                    ),
->>>>>>> 7d679f7e
                 );
                 if invalidity && !recommends_rerun && !self.args.no_auto_recommends_check {
                     // Rerun failed query to report possible recommends violations
