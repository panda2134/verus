--- conflicted
+++ resolved
@@ -207,13 +207,10 @@
     Trigger(Option<Vec<u64>>),
     // custom error string to report for precondition failures
     CustomReqErr(String),
-<<<<<<< HEAD
     // verify using bitvector theory
     BitVector,
-=======
     // for unforgeable token types
     Unforgeable,
->>>>>>> 83d250dc
 }
 
 fn get_trigger_arg(span: Span, attr_tree: &AttrTree) -> Result<u64, VirErr> {
@@ -368,11 +365,8 @@
     pub(crate) export_as_global_forall: bool,
     pub(crate) autoview: bool,
     pub(crate) custom_req_err: Option<String>,
-<<<<<<< HEAD
     pub(crate) bit_vector: bool,
-=======
     pub(crate) unforgeable: bool,
->>>>>>> 83d250dc
 }
 
 pub(crate) fn get_verifier_attrs(attrs: &[Attribute]) -> Result<VerifierAttrs, VirErr> {
@@ -383,11 +377,8 @@
         export_as_global_forall: false,
         autoview: false,
         custom_req_err: None,
-<<<<<<< HEAD
         bit_vector: false,
-=======
         unforgeable: false,
->>>>>>> 83d250dc
     };
     for attr in parse_attrs(attrs)? {
         match attr {
@@ -397,11 +388,8 @@
             Attr::ExportAsGlobalForall => vs.export_as_global_forall = true,
             Attr::Autoview => vs.autoview = true,
             Attr::CustomReqErr(s) => vs.custom_req_err = Some(s.clone()),
-<<<<<<< HEAD
             Attr::BitVector => vs.bit_vector = true,
-=======
             Attr::Unforgeable => vs.unforgeable = true,
->>>>>>> 83d250dc
             _ => {}
         }
     }
