--- conflicted
+++ resolved
@@ -23,11 +23,7 @@
     mk_bind_expr, mk_eq, mk_exists, mk_implies, mk_ite, mk_not, mk_or, str_apply, str_ident,
     str_typ, str_var, string_var,
 };
-<<<<<<< HEAD
-use sise::ListReadUtil;
-=======
 use air::errors::{error, error_with_label};
->>>>>>> 83d250dc
 use std::collections::{HashMap, HashSet};
 use std::sync::Arc;
 
