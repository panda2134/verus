--- conflicted
+++ resolved
@@ -52,11 +52,8 @@
 const PREFIX_TUPLE_TYPE: &str = "tuple%";
 const PREFIX_TUPLE_PARAM: &str = "T%";
 const PREFIX_TUPLE_FIELD: &str = "field%";
-<<<<<<< HEAD
 const PREFIX_LAMBDA_TYPE: &str = "fun%";
-=======
 const PREFIX_SNAPSHOT: &str = "snap%";
->>>>>>> 00c9610f
 const PATH_SEPARATOR: &str = ".";
 const PATHS_SEPARATOR: &str = "/";
 const VARIANT_SEPARATOR: &str = "/";
@@ -309,7 +306,6 @@
     Arc::new(format!("_{}", idx))
 }
 
-<<<<<<< HEAD
 pub fn monotyp_apply(datatype: &Path, args: &Vec<Path>) -> Path {
     if args.len() == 0 {
         datatype.clone()
@@ -326,10 +322,10 @@
         *last = ident;
         Arc::new(PathX { krate: datatype.krate.clone(), segments: Arc::new(segments) })
     }
-=======
+}
+
 pub fn snapshot_ident(name: &str) -> Ident {
     Arc::new(format!("{}{}", PREFIX_SNAPSHOT, name))
->>>>>>> 00c9610f
 }
 
 /// For a given snapshot, does it represent the state
