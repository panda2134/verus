/// 1) Optimize generated SMT by pruning unreachable declarations and definitions.
///    This is strictly an optimization; it should not affect the SMT validity.
/// 2) Also remove any broadcast_forall from any modules that are unreachable
///    from this module.  This could, in principle, result in incompleteness.
/// 3) Also compute names for abstract datatype sorts for the module,
///    since we're traversing the module-visible datatypes anyway.
use crate::ast::{
    AutospecUsage, CallTarget, Datatype, Expr, ExprX, Fun, Function, FunctionKind, Ident, Krate,
    KrateX, Mode, Path, Stmt, Typ, TypX,
};
use crate::ast_util::{is_visible_to, is_visible_to_of_owner};
use crate::datatype_to_air::is_datatype_transparent;
use crate::def::{fn_inv_name, fn_namespace_name, Spanned};
use crate::poly::MonoTyp;
use air::scope_map::ScopeMap;
use std::collections::{HashMap, HashSet};
use std::sync::Arc;

#[derive(Debug, Hash, Clone, PartialEq, Eq)]
// Overapproximation of TypX, used to overapproximate the reached types
// (it's ok if we fail to prune away some types)
// For example, if we reach Datatype("D"), and D is generic,
// we reach D applied to all possible type arguments.
enum ReachedType {
    None,
    Bool,
    Int(crate::ast::IntRange),
    Lambda(usize),
    Datatype(Path),
    StrSlice,
    Char,
}

struct Ctxt {
    module: Path,
    function_map: HashMap<Fun, Function>,
    datatype_map: HashMap<Path, Datatype>,
    // Map (D, T.f) -> D.f if D implements T.f:
    method_map: HashMap<(ReachedType, Fun), Vec<Fun>>,
    all_functions_in_each_module: HashMap<Path, Vec<Fun>>,
    vstd_crate_name: Option<Ident>,
}

#[derive(Default)]
struct State {
    reached_functions: HashSet<Fun>,
    reached_types: HashSet<ReachedType>,
    reached_modules: HashSet<Path>,
    worklist_functions: Vec<Fun>,
    worklist_types: Vec<ReachedType>,
    worklist_modules: Vec<Path>,
    mono_abstract_datatypes: HashSet<MonoTyp>,
    lambda_types: HashSet<usize>,
}

fn typ_to_reached_type(typ: &Typ) -> ReachedType {
    match &**typ {
        TypX::Bool => ReachedType::Bool,
        TypX::Int(range) => ReachedType::Int(*range),
        TypX::Tuple(_) => panic!("unexpected TypX::Tuple"),
        TypX::Lambda(ts, _) => ReachedType::Lambda(ts.len()),
        TypX::AnonymousClosure(..) => panic!("unexpected TypX::AnonymousClosure"),
        TypX::Datatype(path, _) => ReachedType::Datatype(path.clone()),
        TypX::Decorate(_, t) => typ_to_reached_type(t),
        TypX::Boxed(t) => typ_to_reached_type(t),
        TypX::TypParam(_) => ReachedType::None,
        TypX::TypeId => ReachedType::None,
        TypX::ConstInt(_) => ReachedType::None,
        TypX::Air(_) => panic!("unexpected TypX::Air"),
        TypX::StrSlice => ReachedType::StrSlice,
        TypX::Char => ReachedType::Char,
    }
}

fn record_datatype(ctxt: &Ctxt, state: &mut State, typ: &Typ, path: &Path) {
    if let Some(d) = ctxt.datatype_map.get(path) {
        let is_vis = is_visible_to(&d.x.visibility, &ctxt.module);
        let is_transparent = is_datatype_transparent(&ctxt.module, &d);
        if is_vis && !is_transparent {
            if let Some(monotyp) = crate::poly::typ_as_mono(typ) {
                state.mono_abstract_datatypes.insert(monotyp);
            }
        }
    }
}

fn reach<A: std::hash::Hash + std::cmp::Eq + Clone>(
    reached: &mut HashSet<A>,
    worklist: &mut Vec<A>,
    id: &A,
) {
    if !reached.contains(id) {
        reached.insert(id.clone());
        worklist.push(id.clone());
    }
}

fn reach_function(ctxt: &Ctxt, state: &mut State, name: &Fun) {
    if ctxt.function_map.contains_key(name) {
        reach(&mut state.reached_functions, &mut state.worklist_functions, name);
    }
}

fn reach_type(ctxt: &Ctxt, state: &mut State, typ: &ReachedType) {
    match typ {
        ReachedType::Datatype(path) => {
            if ctxt.datatype_map.contains_key(path) {
                reach(&mut state.reached_types, &mut state.worklist_types, typ);
            }
        }
        _ => {
            reach(&mut state.reached_types, &mut state.worklist_types, typ);
        }
    }
}

fn reached_methods<'a, 'b, I>(ctxt: &Ctxt, iter: I) -> Vec<Fun>
where
    I: Iterator<Item = (&'a ReachedType, &'b Fun)>,
{
    // If:
    // - we reach both D and T.f
    // - and D implements T.f with D.f
    // add D.f
    let mut method_impls: Vec<Fun> = Vec::new();
    for (self_typ, function) in iter {
        if let Some(ms) = ctxt.method_map.get(&(self_typ.clone(), function.clone())) {
            for method_impl in ms {
                method_impls.push(method_impl.clone());
            }
        }
    }
    method_impls
}

fn reach_methods(ctxt: &Ctxt, state: &mut State, method_impls: Vec<Fun>) {
    for method_impl in &method_impls {
        reach_function(ctxt, state, method_impl);
    }
}

fn traverse_reachable(ctxt: &Ctxt, state: &mut State) {
    loop {
        let ft = |state: &mut State, t: &Typ| {
            reach_type(ctxt, state, &typ_to_reached_type(t));
            if let TypX::Datatype(path, _) = &**t {
                record_datatype(ctxt, state, t, path);
            }
            Ok(t.clone())
        };
        if let Some(f) = state.worklist_functions.pop() {
            let function = &ctxt.function_map[&f];
            if let Some(module_path) = &function.x.owning_module {
                reach(&mut state.reached_modules, &mut state.worklist_modules, module_path);
            }
            if let FunctionKind::TraitMethodImpl { method, .. } = &function.x.kind {
                reach_function(ctxt, state, method);
            }
            let fe = |state: &mut State, _: &mut ScopeMap<Ident, Typ>, e: &Expr| {
                // note: the visitor automatically reaches e.typ
                match &e.x {
                    ExprX::Call(CallTarget::Fun(kind, name, _, autospec), _) => {
                        assert!(*autospec == AutospecUsage::Final);
                        reach_function(ctxt, state, name);
                        if let crate::ast::CallTargetKind::Method(Some((resolved, _))) = kind {
                            reach_function(ctxt, state, resolved);
                        }
                    }
                    ExprX::OpenInvariant(_, _, _, atomicity) => {
                        // SST -> AIR conversion for OpenInvariant may introduce
                        // references to these particular names.
                        reach_function(
                            ctxt,
                            state,
                            &fn_inv_name(&ctxt.vstd_crate_name, *atomicity),
                        );
                        reach_function(
                            ctxt,
                            state,
                            &fn_namespace_name(&ctxt.vstd_crate_name, *atomicity),
                        );
                    }
                    _ => {}
                }
                Ok(e.clone())
            };
            let fs = |_: &mut State, _: &mut ScopeMap<Ident, Typ>, s: &Stmt| Ok(vec![s.clone()]);
            let mut map: ScopeMap<Ident, Typ> = ScopeMap::new();
            crate::ast_visitor::map_function_visitor_env(&function, &mut map, state, &fe, &fs, &ft)
                .unwrap();
            let methods = reached_methods(ctxt, state.reached_types.iter().map(|t| (t, &f)));
            reach_methods(ctxt, state, methods);
            continue;
        }
        if let Some(t) = state.worklist_types.pop() {
            match &t {
                ReachedType::Datatype(path) => {
                    let datatype = &ctxt.datatype_map[path];
                    if let Some(module_path) = &datatype.x.owning_module {
                        reach(&mut state.reached_modules, &mut state.worklist_modules, module_path);
                    }
                    crate::ast_visitor::map_datatype_visitor_env(&datatype, state, &ft).unwrap();
                }
                ReachedType::Lambda(arity) => {
                    state.lambda_types.insert(*arity);
                }
                ReachedType::StrSlice => {
                    let path = crate::def::strslice_defn_path(&ctxt.vstd_crate_name);
                    let module_path = path.pop_segment();
                    reach(&mut state.reached_modules, &mut state.worklist_modules, &module_path);
                }
                _ => {}
            }
            let methods = reached_methods(ctxt, state.reached_functions.iter().map(|f| (&t, f)));
            reach_methods(ctxt, state, methods);
            continue;
        }
        if let Some(m) = state.worklist_modules.pop() {
            if let Some(fs) = ctxt.all_functions_in_each_module.get(&m) {
                for f in fs {
                    let function = &ctxt.function_map[f];
                    if function.x.attrs.broadcast_forall {
                        // If we reach m, we reach all broadcast_forall functions in m
                        reach_function(ctxt, state, f);
                    }
                }
            }
            continue;
        }
        break;
    }
}

pub fn prune_krate_for_module(
    krate: &Krate,
    module: &Path,
    vstd_crate_name: &Option<Ident>,
) -> (Krate, Vec<MonoTyp>, Vec<usize>) {
    let mut state: State = Default::default();
    state.reached_modules.insert(module.clone());
    state.worklist_modules.push(module.clone());

    // Collect all functions that our module reveals:
    let mut revealed_functions: HashSet<Fun> = HashSet::new();
    for f in &krate.functions {
        match (&f.x.owning_module, &f.x.body) {
            (Some(path), Some(body)) if path == module => {
                crate::ast_visitor::expr_visitor_check::<(), _>(
                    body,
                    &mut |_scope_map, e: &Expr| {
                        match &e.x {
                            ExprX::Fuel(path, fuel) if *fuel > 0 => {
                                revealed_functions.insert(path.clone());
                            }
                            _ => {}
                        }
                        Ok(())
                    },
                )
                .expect("expr_visitor_check failed unexpectedly");
            }
            _ => {}
        }
    }

    // Collect functions and datatypes,
    // pruning all bodies and variants that are not visible to our module
    let mut functions: Vec<Function> = Vec::new();
    let mut datatypes: Vec<Datatype> = Vec::new();
    for f in &krate.functions {
        match &f.x.owning_module {
            Some(path) if path == module => {
                // our function
                functions.push(f.clone());
                state.reached_functions.insert(f.x.name.clone());
                state.worklist_functions.push(f.x.name.clone());
                continue;
            }
            _ => {}
        }
        // Remove body if any of the following are true:
        // - function is not visible
        // - function is abstract
        // - function is opaque and not revealed
        // - function is exec or proof
        let vis = f.x.visibility.clone();
        let is_vis = is_visible_to(&vis, module);
        let within_module = is_visible_to_of_owner(&f.x.owning_module, module);
        let is_non_opaque =
            if within_module { f.x.fuel > 0 } else { f.x.fuel > 0 && f.x.publish == Some(true) };
        let is_revealed = is_non_opaque || revealed_functions.contains(&f.x.name);
        let is_spec = f.x.mode == Mode::Spec;
        if is_vis && is_revealed && is_spec {
            if !within_module && f.x.publish == Some(false) {
                let mut function = f.x.clone();
                function.fuel = 0;
                functions.push(Spanned::new(f.span.clone(), function));
            } else {
                functions.push(f.clone());
            }
        } else if f.x.body.is_none() {
            functions.push(f.clone());
        } else {
            let mut function = f.x.clone();
            function.body = None;
            functions.push(Spanned::new(f.span.clone(), function));
        }
    }
    for d in &krate.datatypes {
        match &d.x.owning_module {
            Some(path) if path == module => {
                // our datatype
                let t = ReachedType::Datatype(d.x.path.clone());
                state.reached_types.insert(t.clone());
                state.worklist_types.push(t);
            }
            _ => {}
        }
        let is_vis = is_visible_to(&d.x.visibility, module);
        let is_transparent = is_datatype_transparent(module, &d);
        if is_vis {
            if is_transparent {
                datatypes.push(d.clone());
            } else {
                let mut datatype = d.x.clone();
                datatype.variants = Arc::new(vec![]);
                datatypes.push(Spanned::new(d.span.clone(), datatype));
            }
        }
    }

    let mut function_map: HashMap<Fun, Function> = HashMap::new();
    let mut datatype_map: HashMap<Path, Datatype> = HashMap::new();
    let mut method_map: HashMap<(ReachedType, Fun), Vec<Fun>> = HashMap::new();
    let mut all_functions_in_each_module: HashMap<Path, Vec<Fun>> = HashMap::new();
    for f in &functions {
        function_map.insert(f.x.name.clone(), f.clone());
        if let FunctionKind::TraitMethodImpl { method, self_typ, .. } = &f.x.kind {
            let key = (typ_to_reached_type(self_typ), method.clone());
            if !method_map.contains_key(&key) {
                method_map.insert(key.clone(), Vec::new());
            }
            method_map.get_mut(&key).unwrap().push(f.x.name.clone());
        }
        let module = f.x.owning_module.clone().expect("owning_module");
        if !all_functions_in_each_module.contains_key(&module) {
            all_functions_in_each_module.insert(module.clone(), Vec::new());
        }
        all_functions_in_each_module.get_mut(&module).unwrap().push(f.x.name.clone());
    }
    for d in &datatypes {
        datatype_map.insert(d.x.path.clone(), d.clone());
    }
    let ctxt = Ctxt {
        module: module.clone(),
        function_map,
        datatype_map,
        method_map,
        all_functions_in_each_module,
        vstd_crate_name: vstd_crate_name.clone(),
    };
    traverse_reachable(&ctxt, &mut state);

    let kratex = KrateX {
        functions: functions
            .into_iter()
            .filter(|f| state.reached_functions.contains(&f.x.name))
            .collect(),
        datatypes: datatypes
            .into_iter()
            .filter(|d| state.reached_types.contains(&ReachedType::Datatype(d.x.path.clone())))
            .collect(),
        traits: krate.traits.clone(),
        module_ids: krate.module_ids.clone(),
        external_fns: krate.external_fns.clone(),
<<<<<<< HEAD
        external_types: krate.external_types.clone(),
=======
        path_as_rust_names: krate.path_as_rust_names.clone(),
>>>>>>> 289458d5
    };
    let mut lambda_types: Vec<usize> = state.lambda_types.into_iter().collect();
    lambda_types.sort();
    let mut mono_abstract_datatypes: Vec<MonoTyp> =
        state.mono_abstract_datatypes.into_iter().collect();
    mono_abstract_datatypes.sort();
    (Arc::new(kratex), mono_abstract_datatypes, lambda_types)
}<|MERGE_RESOLUTION|>--- conflicted
+++ resolved
@@ -373,11 +373,8 @@
         traits: krate.traits.clone(),
         module_ids: krate.module_ids.clone(),
         external_fns: krate.external_fns.clone(),
-<<<<<<< HEAD
         external_types: krate.external_types.clone(),
-=======
         path_as_rust_names: krate.path_as_rust_names.clone(),
->>>>>>> 289458d5
     };
     let mut lambda_types: Vec<usize> = state.lambda_types.into_iter().collect();
     lambda_types.sort();
