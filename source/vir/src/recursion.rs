use crate::ast::{
    BinaryOp, CallTarget, Constant, Fun, Function, Ident, IntRange, Params, Typ, TypX, UnaryOp,
    UnaryOpr, VirErr,
};
use crate::ast_util::err_str;
use crate::ast_visitor::map_expr_visitor;
use crate::context::Ctx;
use crate::def::{
    check_decrease_int, height, prefix_recursive_fun, suffix_rename, Spanned, DECREASE_AT_ENTRY,
    FUEL_PARAM,
};
use crate::scc::Graph;
use crate::sst::{BndX, Exp, ExpX, Exps, LocalDecl, LocalDeclX, Stm, StmX, UniqueIdent};
use crate::sst_visitor::{
    exp_rename_vars, map_exp_visitor, map_exp_visitor_result, map_stm_visitor,
};
use air::ast::{Binder, Commands, Quant, Span};
use air::ast_util::{ident_binder, str_ident};
use std::collections::HashMap;
use std::sync::Arc;

#[derive(Clone)]
struct Ctxt<'a> {
    recursive_function_name: Fun,
    params: Params,
    decreases_at_entry: Ident,
    decreases_exp: Exp,
    decreases_typ: Typ,
    scc_rep: Fun,
    ctx: &'a Ctx,
}

fn height_of_exp(ctxt: &Ctxt, exp: &Exp) -> Exp {
    match &*ctxt.decreases_typ {
        TypX::Int(_) => exp.clone(),
        TypX::Datatype(..) => {
            let op = UnaryOpr::Box(ctxt.decreases_typ.clone());
            let arg = Spanned::new(exp.span.clone(), ExpX::UnaryOpr(op, exp.clone()));
            let call = ExpX::Call(height(), Arc::new(vec![]), Arc::new(vec![arg]));
            Spanned::new(exp.span.clone(), call)
        }
        // TODO: non-panic error message
        _ => panic!("internal error: unsupported type for decreases {:?}", ctxt.decreases_typ),
    }
}

fn check_decrease(ctxt: &Ctxt, exp: &Exp) -> Exp {
    let decreases_at_entry =
        Spanned::new(exp.span.clone(), ExpX::Var((ctxt.decreases_at_entry.clone(), Some(0))));
    // 0 <= decreases_exp < decreases_at_entry
    let args = vec![height_of_exp(ctxt, exp), decreases_at_entry];
    let call = ExpX::Call(check_decrease_int(), Arc::new(vec![]), Arc::new(args));
    Spanned::new(exp.span.clone(), call)
}

fn check_decrease_rename(ctxt: &Ctxt, span: &Span, args: &Exps) -> Exp {
    // check_decrease(let params = args in decreases_exp, decreases_at_entry)
    let binders: Vec<Binder<Exp>> = ctxt
        .params
        .iter()
        .zip(args.iter())
        .map(|(param, arg)| ident_binder(&suffix_rename(&param.x.name), &arg.clone()))
        .collect();
    let renames: HashMap<UniqueIdent, UniqueIdent> = ctxt
        .params
        .iter()
        .map(|param| ((param.x.name.clone(), Some(0)), (suffix_rename(&param.x.name), None)))
        .collect();
    let dec_exp = exp_rename_vars(&ctxt.decreases_exp, &renames);
    let e_dec = Spanned::new(
        span.clone(),
        ExpX::Bind(Spanned::new(span.clone(), BndX::Let(Arc::new(binders))), dec_exp),
    );
    check_decrease(ctxt, &e_dec)
}

fn update_decreases_exp<'a>(ctxt: &'a Ctxt, name: &Fun) -> Result<Ctxt<'a>, VirErr> {
    let function = ctxt.ctx.func_map.get(name).expect("func_map should hold all functions");
    let new_decreases_expr = function
        .x
        .decrease
        .as_ref()
        .expect("shouldn't call update_decreases_exp on a function without a decreases clause")
        .clone();
    let new_decreases_exp =
        crate::ast_to_sst::expr_to_exp(ctxt.ctx, &function.x.params, &new_decreases_expr)?;
    Ok(Ctxt { decreases_exp: new_decreases_exp, ..ctxt.clone() })
}

// Check that exp terminates
fn terminates(ctxt: &Ctxt, exp: &Exp) -> Result<Exp, VirErr> {
    match &exp.x {
        ExpX::Const(_) | ExpX::Var(..) | ExpX::Old(..) => {
            Ok(Spanned::new(exp.span.clone(), ExpX::Const(Constant::Bool(true))))
        }
        ExpX::Call(x, _, args) => {
            let mut e = if *x == ctxt.recursive_function_name
                || ctxt.ctx.func_call_graph.get_scc_rep(x) == ctxt.scc_rep
            {
                let new_ctxt = update_decreases_exp(&ctxt, x)?;
                check_decrease_rename(&new_ctxt, &exp.span, args)
            } else {
                Spanned::new(exp.span.clone(), ExpX::Const(Constant::Bool(true)))
            };
            for arg in args.iter().rev() {
                let e_arg = terminates(ctxt, arg)?;
                e = Spanned::new(exp.span.clone(), ExpX::Binary(BinaryOp::And, e_arg, e));
            }
            Ok(e)
        }
        ExpX::CallLambda(_, f, args) => {
            let mut e = terminates(ctxt, f)?;
            for arg in args.iter().rev() {
                let e_arg = terminates(ctxt, arg)?;
                e = Spanned::new(exp.span.clone(), ExpX::Binary(BinaryOp::And, e_arg, e));
            }
            Ok(e)
        }
        ExpX::Ctor(_path, _ident, binders) => {
            let mut e = Spanned::new(exp.span.clone(), ExpX::Const(Constant::Bool(true)));
            for binder in binders.iter().rev() {
                let e_binder = terminates(ctxt, &binder.a)?;
                e = Spanned::new(exp.span.clone(), ExpX::Binary(BinaryOp::And, e_binder, e));
            }
            Ok(e)
        }
        ExpX::Unary(_, e1) => terminates(ctxt, e1),
        ExpX::UnaryOpr(_, e1) => terminates(ctxt, e1),
        ExpX::Binary(BinaryOp::And, e1, e2) | ExpX::Binary(BinaryOp::Implies, e1, e2) => {
            let t_e1 = terminates(ctxt, e1)?;
            let t_e2 = terminates(ctxt, e2)?;
            let imply =
                Spanned::new(exp.span.clone(), ExpX::Binary(BinaryOp::Implies, e1.clone(), t_e2));
            Ok(Spanned::new(exp.span.clone(), ExpX::Binary(BinaryOp::And, t_e1, imply)))
        }
        ExpX::Binary(BinaryOp::Or, e1, e2) => {
            let t_e1 = terminates(ctxt, e1)?;
            let t_e2 = terminates(ctxt, e2)?;
            let not = Spanned::new(exp.span.clone(), ExpX::Unary(UnaryOp::Not, e1.clone()));
            let imply = Spanned::new(exp.span.clone(), ExpX::Binary(BinaryOp::Implies, not, t_e2));
            Ok(Spanned::new(exp.span.clone(), ExpX::Binary(BinaryOp::And, t_e1, imply)))
        }
        ExpX::Binary(_, e1, e2) => {
            let e1 = terminates(ctxt, e1)?;
            let e2 = terminates(ctxt, e2)?;
            Ok(Spanned::new(exp.span.clone(), ExpX::Binary(BinaryOp::And, e1, e2)))
        }
        ExpX::If(e1, e2, e3) => {
            let t_e1 = terminates(ctxt, e1)?;
            let t_e2 = terminates(ctxt, e2)?;
            let t_e3 = terminates(ctxt, e3)?;
            let e_if = Spanned::new(exp.span.clone(), ExpX::If(e1.clone(), t_e2, t_e3));
            Ok(Spanned::new(exp.span.clone(), ExpX::Binary(BinaryOp::And, t_e1, e_if)))
        }
        ExpX::Bind(bnd, e1) => {
            let t_e1 = terminates(ctxt, e1)?;
            match &bnd.x {
                BndX::Let(binders) => {
                    let mut e_bind = Spanned::new(
                        exp.span.clone(),
                        ExpX::Bind(
                            Spanned::new(bnd.span.clone(), BndX::Let(binders.clone())),
                            t_e1,
                        ),
                    );
                    for binder in binders.iter().rev() {
                        let e_binder = terminates(ctxt, &binder.a)?;
                        e_bind = Spanned::new(
                            exp.span.clone(),
                            ExpX::Binary(BinaryOp::And, e_binder, e_bind),
                        );
                    }
                    Ok(e_bind)
                }
                BndX::Quant(_, binders, triggers) => Ok(Spanned::new(
                    exp.span.clone(),
                    ExpX::Bind(
                        Spanned::new(
                            bnd.span.clone(),
                            BndX::Quant(Quant::Forall, binders.clone(), triggers.clone()),
                        ),
                        t_e1,
                    ),
                )),
                BndX::Lambda(_) => {
                    disallow_recursion_exp(ctxt, e1)?;
                    Ok(Spanned::new(exp.span.clone(), ExpX::Const(Constant::Bool(true))))
                }
                BndX::Choose(..) => {
                    disallow_recursion_exp(ctxt, e1)?;
                    Ok(Spanned::new(exp.span.clone(), ExpX::Const(Constant::Bool(true))))
                }
            }
        }
    }
}

pub(crate) fn is_recursive_exp(ctx: &Ctx, name: &Fun, body: &Exp) -> bool {
    if ctx.func_call_graph.get_scc_size(name) > 1 {
        // This function is part of a mutually recursive component
        true
    } else {
        // Check for self-recursion, which SCC computation does not account for
        let mut recurse = false;
        map_exp_visitor(body, &mut |exp| match &exp.x {
            ExpX::Call(x, _, _) if x == name => {
                recurse = true;
                exp.clone()
            }
            _ => exp.clone(),
        });
        recurse
    }
}

pub(crate) fn is_recursive_stm(ctx: &Ctx, name: &Fun, body: &Stm) -> bool {
    if ctx.func_call_graph.get_scc_size(name) > 1 {
        // This function is part of a mutually recursive component
        true
    } else {
        // Check for self-recursion, which SCC computation does not account for
        let mut recurse = false;
        map_stm_visitor(body, &mut |stm| match &stm.x {
            StmX::Call(x, _, _, _) if x == name => {
                recurse = true;
                Ok(stm.clone())
            }
            _ => Ok(stm.clone()),
        })
        .unwrap();
        recurse
    }
}

fn mk_decreases_at_entry(ctxt: &Ctxt, span: &Span) -> (LocalDecl, Stm) {
    let decl = Arc::new(LocalDeclX {
        ident: (ctxt.decreases_at_entry.clone(), Some(0)),
        typ: Arc::new(TypX::Int(IntRange::Int)),
        mutable: false,
    });
    let stm_assign = Spanned::new(
        span.clone(),
        StmX::Assign {
            lhs: (ctxt.decreases_at_entry.clone(), Some(0)),
            rhs: height_of_exp(ctxt, &ctxt.decreases_exp),
            is_init: true,
        },
    );
    (decl, stm_assign)
}

// REVIEW: for simplicity, we completely disallow recursive calls from inside closures.
// It's possible that we could be allow some recursion.
<<<<<<< HEAD
fn disallow_recursion_exp(ctxt: &Ctxt, exp: &Exp) -> Result<(), VirErr> {
    let scc_rep = ctxt.ctx.func_call_graph.get_scc_rep(&ctxt.recursive_function_path);
    let _ = map_exp_visitor_result(exp, &mut |exp| {
        match &exp.x {
            ExpX::Call(x, _, _) => {
                if *x == ctxt.recursive_function_path
                    || ctxt.ctx.func_call_graph.get_scc_rep(x) == scc_rep
                {
=======
pub(crate) fn disallow_recursion_exp(
    ctx: &Ctx,
    function: &Function,
    exp: &Exp,
) -> Result<(), VirErr> {
    let scc_rep = ctx.func_call_graph.get_scc_rep(&function.x.name);
    let _ = map_exp_visitor_result(exp, &mut |exp| {
        match &exp.x {
            ExpX::Call(x, _, _) => {
                if *x == function.x.name || ctx.func_call_graph.get_scc_rep(x) == scc_rep {
>>>>>>> b773db26
                    return err_str(&exp.span, "recursion not allowed here");
                }
            }
            _ => {}
        }
        Ok(exp.clone())
    })?;
    Ok(())
}

pub(crate) fn check_termination_exp(
    ctx: &Ctx,
    function: &Function,
    mut local_decls: Vec<LocalDecl>,
    body: &Exp,
) -> Result<(bool, Commands, Exp), VirErr> {
    if !is_recursive_exp(ctx, &function.x.name, body) {
        return Ok((false, Arc::new(vec![]), body.clone()));
    }

    let decreases_expr = match &function.x.decrease {
        None => {
            return err_str(&function.span, "recursive function must call decreases(...)");
        }
        Some(dec) => dec.clone(),
    };
    let decreases_typ = decreases_expr.typ.clone();
    let decreases_exp = crate::ast_to_sst::expr_to_exp(ctx, &function.x.params, &decreases_expr)?;
    let decreases_at_entry = str_ident(DECREASE_AT_ENTRY);
    let scc_rep = ctx.func_call_graph.get_scc_rep(&function.x.name);
    let scc_rep_clone = scc_rep.clone();
    let ctxt = Ctxt {
        recursive_function_name: function.x.name.clone(),
        params: function.x.params.clone(),
        decreases_at_entry,
        decreases_exp,
        decreases_typ,
        scc_rep,
        ctx,
    };
    let check = terminates(&ctxt, &body)?;
    let (decl, stm_assign) = mk_decreases_at_entry(&ctxt, &body.span);
    let span =
        Span { description: Some("could not prove termination".to_string()), ..body.span.clone() };
    let stm_assert = Spanned::new(span, StmX::Assert(check));
    let stm_block =
        Spanned::new(body.span.clone(), StmX::Block(Arc::new(vec![stm_assign, stm_assert])));

    // TODO: If we decide to support debugging decreases failures, we should plumb _snap_map
    // up to the VIR model
    local_decls.push(decl);
    let (commands, _snap_map) = crate::sst_to_air::body_stm_to_air(
        ctx,
        &function.x.typ_params(),
        &function.x.params,
        &Arc::new(local_decls),
        &Arc::new(vec![]),
        &Arc::new(vec![]),
        &Arc::new(vec![]),
        &stm_block,
    );

    // New body: substitute rec%f(args, fuel) for f(args)
    let body = map_exp_visitor(&body, &mut |exp| match &exp.x {
        ExpX::Call(x, typs, args)
            if *x == function.x.name || ctx.func_call_graph.get_scc_rep(x) == scc_rep_clone =>
        {
            let mut args = (**args).clone();
            args.push(Spanned::new(exp.span.clone(), ExpX::Var((str_ident(FUEL_PARAM), Some(0)))));
            let rec_name = prefix_recursive_fun(&x);
            Spanned::new(exp.span.clone(), ExpX::Call(rec_name, typs.clone(), Arc::new(args)))
        }
        _ => exp.clone(),
    });

    Ok((true, commands, body))
}

pub(crate) fn check_termination_stm(
    ctx: &Ctx,
    function: &Function,
    body: &Stm,
) -> Result<(Vec<LocalDecl>, Stm), VirErr> {
    if !is_recursive_stm(ctx, &function.x.name, body) {
        return Ok((vec![], body.clone()));
    }

    let decreases_expr = match &function.x.decrease {
        None => {
            return err_str(&function.span, "recursive function must call decreases(...)");
        }
        Some(dec) => dec.clone(),
    };
    let decreases_typ = decreases_expr.typ.clone();
    let decreases_exp = crate::ast_to_sst::expr_to_exp(ctx, &function.x.params, &decreases_expr)?;
    let decreases_at_entry = str_ident(DECREASE_AT_ENTRY);
    let scc_rep = ctx.func_call_graph.get_scc_rep(&function.x.name);
    let ctxt = Ctxt {
        recursive_function_name: function.x.name.clone(),
        params: function.x.params.clone(),
        decreases_at_entry,
        decreases_exp,
        decreases_typ,
        scc_rep,
        ctx,
    };
    let stm = map_stm_visitor(body, &mut |s| match &s.x {
        StmX::Call(x, _, args, _)
            if *x == function.x.name || ctx.func_call_graph.get_scc_rep(x) == ctxt.scc_rep =>
        {
            let new_ctxt = update_decreases_exp(&ctxt, x)?;
            let check = check_decrease_rename(&new_ctxt, &s.span, &args);
            let span = Span {
                description: Some("could not prove termination".to_string()),
                ..s.span.clone()
            };
            let stm_assert = Spanned::new(span, StmX::Assert(check));
            let stm_block =
                Spanned::new(s.span.clone(), StmX::Block(Arc::new(vec![stm_assert, s.clone()])));
            Ok(stm_block)
        }
        _ => Ok(s.clone()),
    })?;
    let (decl, stm_assign) = mk_decreases_at_entry(&ctxt, &stm.span);
    let stm_block =
        Spanned::new(stm.span.clone(), StmX::Block(Arc::new(vec![stm_assign, stm.clone()])));
    Ok((vec![decl], stm_block))
}

fn add_call_graph_edges(
    call_graph: &mut Graph<Fun>,
    src: &Fun,
    expr: &crate::ast::Expr,
) -> Result<crate::ast::Expr, VirErr> {
    use crate::ast::ExprX;

    match &expr.x {
        ExprX::Call(CallTarget::Static(x, _), _) | ExprX::Fuel(x, _) => {
            call_graph.add_edge(src.clone(), x.clone())
        }
        _ => {}
    }
    Ok(expr.clone())
}

pub(crate) fn expand_call_graph(
    call_graph: &mut Graph<Fun>,
    function: &Function,
) -> Result<(), VirErr> {
    // We only traverse expressions (not statements), since calls only appear in the former (see ast.rs)
    if let Some(body) = &function.x.body {
        map_expr_visitor(body, &mut |expr| {
            add_call_graph_edges(call_graph, &function.x.name, expr)
        })?;
    }
    Ok(())
}<|MERGE_RESOLUTION|>--- conflicted
+++ resolved
@@ -251,27 +251,14 @@
 
 // REVIEW: for simplicity, we completely disallow recursive calls from inside closures.
 // It's possible that we could be allow some recursion.
-<<<<<<< HEAD
 fn disallow_recursion_exp(ctxt: &Ctxt, exp: &Exp) -> Result<(), VirErr> {
-    let scc_rep = ctxt.ctx.func_call_graph.get_scc_rep(&ctxt.recursive_function_path);
+    let scc_rep = ctxt.ctx.func_call_graph.get_scc_rep(&ctxt.recursive_function_name);
     let _ = map_exp_visitor_result(exp, &mut |exp| {
         match &exp.x {
             ExpX::Call(x, _, _) => {
-                if *x == ctxt.recursive_function_path
+                if *x == ctxt.recursive_function_name
                     || ctxt.ctx.func_call_graph.get_scc_rep(x) == scc_rep
                 {
-=======
-pub(crate) fn disallow_recursion_exp(
-    ctx: &Ctx,
-    function: &Function,
-    exp: &Exp,
-) -> Result<(), VirErr> {
-    let scc_rep = ctx.func_call_graph.get_scc_rep(&function.x.name);
-    let _ = map_exp_visitor_result(exp, &mut |exp| {
-        match &exp.x {
-            ExpX::Call(x, _, _) => {
-                if *x == function.x.name || ctx.func_call_graph.get_scc_rep(x) == scc_rep {
->>>>>>> b773db26
                     return err_str(&exp.span, "recursion not allowed here");
                 }
             }
