//! VIR-AST -> VIR-AST transformation to simplify away some complicated features

use crate::ast::{
<<<<<<< HEAD
    BinaryOp, Binder, CallTarget, Constant, Datatype, DatatypeTransparency, DatatypeX, Expr, ExprX,
    Field, Function, GenericBound, GenericBoundX, Ident, Krate, KrateX, Mode, Path, Pattern,
    PatternX, SpannedTyped, Stmt, StmtX, Typ, TypX, UnaryOp, UnaryOpr, VirErr, Visibility,
=======
    BinaryOp, Binder, Binders, CallTarget, ClosureImpl, Constant, Datatype, DatatypeTransparency,
    DatatypeX, Expr, ExprX, Field, FunX, Function, FunctionX, GenericBound, GenericBoundX, Ident,
    Idents, Krate, KrateX, Mode, Param, ParamX, Params, Path, Pattern, PatternX, SpannedTyped,
    Stmt, StmtX, Typ, TypX, UnaryOp, UnaryOpr, VirErr, Visibility,
>>>>>>> b773db26
};
use crate::ast_util::{err_str, err_string};
use crate::context::GlobalCtx;
use crate::def::{prefix_tuple_field, prefix_tuple_param, prefix_tuple_variant, Spanned};
use crate::util::vec_map_result;
use air::ast::Span;
use air::ast_util::ident_binder;
use air::scope_map::ScopeMap;
use std::collections::HashMap;
use std::sync::Arc;

struct State {
    // Counter to generate temporary variables
    next_var: u64,
    // Name of a datatype to represent each tuple arity
    tuple_typs: HashMap<usize, Path>,
}

impl State {
    fn new() -> Self {
        State { next_var: 0, tuple_typs: HashMap::new() }
    }

    fn reset_for_function(&mut self) {
        self.next_var = 0;
    }

    fn next_temp(&mut self) -> Ident {
        self.next_var += 1;
        crate::def::prefix_simplify_temp_var(self.next_var)
    }

    fn tuple_type_name(&mut self, arity: usize) -> Path {
        if !self.tuple_typs.contains_key(&arity) {
            self.tuple_typs.insert(arity, crate::def::prefix_tuple_type(arity));
        }
        self.tuple_typs[&arity].clone()
    }
}

struct LocalCtxt {
    span: Span,
    typ_params: Vec<Ident>,
    bounds: HashMap<Ident, GenericBound>,
}

fn is_small_expr(expr: &Expr) -> bool {
    match &expr.x {
        ExprX::Const(_) => true,
        ExprX::Var(_) => true,
        ExprX::Unary(UnaryOp::Not | UnaryOp::Clip(_), e) => is_small_expr(e),
        ExprX::UnaryOpr(UnaryOpr::Box(_) | UnaryOpr::Unbox(_), e) => is_small_expr(e),
        _ => false,
    }
}

fn small_or_temp(state: &mut State, expr: &Expr) -> (Option<Stmt>, Expr) {
    if is_small_expr(&expr) {
        (None, expr.clone())
    } else {
        // put expr into a temp variable to avoid duplicating it
        let temp = state.next_temp();
        let name = temp.clone();
        let patternx = PatternX::Var { name, mutable: false };
        let pattern = SpannedTyped::new(&expr.span, &expr.typ, patternx);
        let decl = StmtX::Decl { pattern, mode: Mode::Exec, init: Some(expr.clone()) };
        let temp_decl = Some(Spanned::new(expr.span.clone(), decl));
        (temp_decl, SpannedTyped::new(&expr.span, &expr.typ, ExprX::Var(temp)))
    }
}

fn is_removed(bound: &GenericBound) -> bool {
    // Remove FnSpec type bounds
    match &**bound {
        GenericBoundX::None => true,
        GenericBoundX::FnSpec(..) => false,
    }
}

fn datatype_field_typ(ctx: &GlobalCtx, path: &Path, variant: &Ident, field: &Ident) -> Typ {
    let fields =
        &ctx.datatypes[path].iter().find(|v| v.name == *variant).expect("couldn't find variant").a;
    let (typ, _) = &fields.iter().find(|f| f.name == *field).expect("couldn't find field").a;
    typ.clone()
}

fn pattern_field_expr(
    span: &Span,
    expr: &Expr,
    field_typ: Typ,
    pat_typ: &Typ,
    field_op: UnaryOpr,
) -> Expr {
    let field = ExprX::UnaryOpr(field_op, expr.clone());
    let field_exp = SpannedTyped::new(span, &field_typ, field);
    match (&*field_typ, &**pat_typ) {
        (TypX::TypParam(_), TypX::TypParam(_)) => field_exp,
        (TypX::TypParam(_), TypX::Boxed(_)) => field_exp,
        (TypX::TypParam(_), _) => {
            let op = UnaryOpr::Unbox(pat_typ.clone());
            let unbox = ExprX::UnaryOpr(op, field_exp);
            SpannedTyped::new(span, &pat_typ, unbox)
        }
        _ => field_exp,
    }
}

// Compute:
// - expression that tests whether exp matches pattern
// - bindings of pattern variables to fields of exp
fn pattern_to_exprs(
    ctx: &GlobalCtx,
    state: &mut State,
    expr: &Expr,
    pattern: &Pattern,
    decls: &mut Vec<Stmt>,
) -> Result<Expr, VirErr> {
    let t_bool = Arc::new(TypX::Bool);
    match &pattern.x {
        PatternX::Wildcard => {
            Ok(SpannedTyped::new(&pattern.span, &t_bool, ExprX::Const(Constant::Bool(true))))
        }
        PatternX::Var { name: x, mutable } => {
            let patternx = PatternX::Var { name: x.clone(), mutable: *mutable };
            let pattern = SpannedTyped::new(&expr.span, &expr.typ, patternx);
            let decl = StmtX::Decl { pattern, mode: Mode::Exec, init: Some(expr.clone()) };
            decls.push(Spanned::new(expr.span.clone(), decl));
            Ok(SpannedTyped::new(&expr.span, &t_bool, ExprX::Const(Constant::Bool(true))))
        }
        PatternX::Tuple(patterns) => {
            let arity = patterns.len();
            let path = state.tuple_type_name(arity);
            let variant = prefix_tuple_variant(arity);
            let mut test =
                SpannedTyped::new(&pattern.span, &t_bool, ExprX::Const(Constant::Bool(true)));
            for (i, pat) in patterns.iter().enumerate() {
                let field_op = UnaryOpr::Field {
                    datatype: path.clone(),
                    variant: variant.clone(),
                    field: prefix_tuple_field(i),
                };
                let field_typ = Arc::new(TypX::TypParam(prefix_tuple_param(i)));
                let field_exp =
                    pattern_field_expr(&pattern.span, expr, field_typ, &pat.typ, field_op);
                let pattern_test = pattern_to_exprs(ctx, state, &field_exp, pat, decls)?;
                let and = ExprX::Binary(BinaryOp::And, test, pattern_test);
                test = SpannedTyped::new(&pattern.span, &t_bool, and);
            }
            Ok(test)
        }
        PatternX::Constructor(path, variant, patterns) => {
            let is_variant_opr =
                UnaryOpr::IsVariant { datatype: path.clone(), variant: variant.clone() };
            let test_variant = ExprX::UnaryOpr(is_variant_opr, expr.clone());
            let mut test = SpannedTyped::new(&pattern.span, &t_bool, test_variant);
            for binder in patterns.iter() {
                let field_op = UnaryOpr::Field {
                    datatype: path.clone(),
                    variant: variant.clone(),
                    field: binder.name.clone(),
                };
                let field_typ = datatype_field_typ(ctx, path, variant, &binder.name);
                let field_exp =
                    pattern_field_expr(&pattern.span, expr, field_typ, &binder.a.typ, field_op);
                let pattern_test = pattern_to_exprs(ctx, state, &field_exp, &binder.a, decls)?;
                let and = ExprX::Binary(BinaryOp::And, test, pattern_test);
                test = SpannedTyped::new(&pattern.span, &t_bool, and);
            }
            Ok(test)
        }
    }
}

fn simplify_one_expr(ctx: &GlobalCtx, state: &mut State, expr: &Expr) -> Result<Expr, VirErr> {
    match &expr.x {
<<<<<<< HEAD
        ExprX::Call(CallTarget::Path(path, typs), args) => {
=======
        ExprX::Call(CallTarget::FnSpec { typ_param, fun }, args) => {
            // target(args) --> apply(target, args)
            let path = state.fnspec_apply_name(args.len());
            let mut typ_args: Vec<Typ> = Vec::new();
            let (tparams, tret) = match &*local.bounds[typ_param] {
                GenericBoundX::FnSpec(tparams, tret) => (tparams.clone(), tret.clone()),
                _ => panic!("expected function type"),
            };
            typ_args.push(tret);
            for t in tparams.iter() {
                typ_args.push(t.clone());
            }
            let mut expr_args = vec![fun.clone()];
            for arg in args.iter() {
                expr_args.push(arg.clone());
            }
            let call = ExprX::Call(
                CallTarget::Static(Arc::new(FunX { path, trait_path: None }), Arc::new(typ_args)),
                Arc::new(expr_args),
            );
            Ok(SpannedTyped::new(&expr.span, &expr.typ, call))
        }
        ExprX::Call(CallTarget::Static(tgt, typs), args) => {
>>>>>>> b773db26
            // Remove FnSpec type arguments
            let bounds = &ctx.fun_bounds[tgt];
            let typs: Vec<Typ> = typs
                .iter()
                .zip(bounds.iter())
                .filter(|(_, bound)| is_removed(bound))
                .map(|(t, _)| t.clone())
                .collect();
            let call = ExprX::Call(CallTarget::Static(tgt.clone(), Arc::new(typs)), args.clone());
            Ok(SpannedTyped::new(&expr.span, &expr.typ, call))
        }
        ExprX::Tuple(args) => {
            let arity = args.len();
            let datatype = state.tuple_type_name(arity);
            let variant = prefix_tuple_variant(arity);
            let mut binders: Vec<Binder<Expr>> = Vec::new();
            for (i, arg) in args.iter().enumerate() {
                let exp = match &*arg.typ {
                    TypX::TypParam(_) => arg.clone(),
                    TypX::Boxed(_) => arg.clone(),
                    _ => {
                        let op = UnaryOpr::Box(arg.typ.clone());
                        let box_arg = ExprX::UnaryOpr(op, arg.clone());
                        SpannedTyped::new(&arg.span, &arg.typ, box_arg)
                    }
                };
                let field = prefix_tuple_field(i);
                binders.push(ident_binder(&field, &exp));
            }
            let binders = Arc::new(binders);
            let exprx = ExprX::Ctor(datatype, variant, binders, None);
            Ok(SpannedTyped::new(&expr.span, &expr.typ, exprx))
        }
        ExprX::Ctor(path, variant, partial_binders, Some(update)) => {
            let (temp_decl, update) = small_or_temp(state, update);
            let mut decls: Vec<Stmt> = Vec::new();
            let mut binders: Vec<Binder<Expr>> = Vec::new();
            match temp_decl {
                None => {
                    for binder in partial_binders.iter() {
                        binders.push(binder.clone());
                    }
                }
                Some(temp) => {
                    // Because of Rust's order of evaluation here,
                    // we have to put binders in temp vars, too.
                    for binder in partial_binders.iter() {
                        let (temp_decl, e) = small_or_temp(state, &binder.a);
                        let binder = match temp_decl {
                            None => binder.clone(),
                            Some(temp) => {
                                decls.push(temp);
                                Arc::new(binder.map_a(|_| e))
                            }
                        };
                        binders.push(binder);
                    }
                    decls.push(temp);
                }
            }
            let datatype = &ctx.datatypes[path];
            assert_eq!(datatype.len(), 1);
            let fields = &datatype[0].a;
            // replace ..update
            // with f1: update.f1, f2: update.f2, ...
            for field in fields.iter() {
                if binders.iter().find(|b| b.name == field.name).is_none() {
                    let op = UnaryOpr::Field {
                        datatype: path.clone(),
                        variant: variant.clone(),
                        field: field.name.clone(),
                    };
                    let exprx = ExprX::UnaryOpr(op, update.clone());
                    let field_exp = SpannedTyped::new(&expr.span, &field.a.0, exprx);
                    binders.push(ident_binder(&field.name, &field_exp));
                }
            }
            let ctorx = ExprX::Ctor(path.clone(), variant.clone(), Arc::new(binders), None);
            let ctor = SpannedTyped::new(&expr.span, &expr.typ, ctorx);
            if decls.len() == 0 {
                Ok(ctor)
            } else {
                let block = ExprX::Block(Arc::new(decls), Some(ctor));
                Ok(SpannedTyped::new(&expr.span, &expr.typ, block))
            }
        }
        ExprX::UnaryOpr(UnaryOpr::TupleField { tuple_arity, field }, expr0) => {
            let datatype = state.tuple_type_name(*tuple_arity);
            let variant = prefix_tuple_variant(*tuple_arity);
            let field = prefix_tuple_field(*field);
            let op = UnaryOpr::Field { datatype, variant, field };
            let field_exp =
                SpannedTyped::new(&expr.span, &expr.typ, ExprX::UnaryOpr(op, expr0.clone()));
            let exp = match &*expr.typ {
                TypX::TypParam(_) => field_exp,
                TypX::Boxed(_) => field_exp,
                _ => {
                    let op = UnaryOpr::Unbox(expr.typ.clone());
                    let unbox = ExprX::UnaryOpr(op, field_exp);
                    SpannedTyped::new(&expr.span, &expr.typ, unbox)
                }
            };
            Ok(exp)
        }
<<<<<<< HEAD
=======
        ExprX::Closure { params, body, closure_impl } => {
            assert!(closure_impl.is_none());
            let path = state.next_closure();
            let tbool = Arc::new(TypX::Bool);

            // compute captures
            let outer_scopes = map.num_scopes();
            map.push_scope(true);
            for binder in params.iter() {
                let _ = map.insert(binder.name.clone(), binder.a.clone());
            }
            let captures = captured_vars(outer_scopes, map, body);
            map.pop_scope();

            // combine binders
            let mut local_binders: Vec<Binder<Typ>> = Vec::new();
            let mut global_binders: Vec<Binder<Typ>> = Vec::new();
            for x in &local.typ_params {
                global_binders.push(ident_binder(x, &Arc::new(TypX::TypeId)));
            }
            for binder in captures.iter() {
                local_binders.push(binder.clone());
                global_binders.push(binder.clone());
            }
            for binder in params.iter() {
                local_binders.push(binder.clone());
                global_binders.push(binder.clone());
            }

            // call: f(captures)
            let typ_args = vec_map(&local.typ_params, |x| Arc::new(TypX::TypParam(x.clone())));
            let target = CallTarget::Static(
                Arc::new(FunX { path: path.clone(), trait_path: None }),
                Arc::new(typ_args),
            );
            let args = vec_map(&captures, |p| {
                SpannedTyped::new(&expr.span, &p.a, ExprX::Var(p.name.clone()))
            });
            let callx = ExprX::Call(target, Arc::new(args));
            let call = SpannedTyped::new(&expr.span, &fnspec_type(), callx);

            // axiom: forall captures, params. apply(call, params) == body
            let apply = state.fnspec_apply_name(params.len());
            let mut targs: Vec<Typ> = Vec::new();
            let mut args: Vec<Expr> = Vec::new();
            targs.push(body.typ.clone());
            args.push(call.clone());
            for p in params.iter() {
                targs.push(p.a.clone());
                let arg = SpannedTyped::new(&expr.span, &p.a, ExprX::Var(p.name.clone()));
                let arg = match &*p.a {
                    TypX::TypParam(_) | TypX::Boxed(_) => arg,
                    _ => {
                        let argx = ExprX::UnaryOpr(UnaryOpr::Box(p.a.clone()), arg);
                        let typ = Arc::new(TypX::Boxed(p.a.clone()));
                        SpannedTyped::new(&expr.span, &typ, argx)
                    }
                };
                args.push(arg);
            }
            let target = CallTarget::Static(
                Arc::new(FunX { path: apply, trait_path: None }),
                Arc::new(targs),
            );
            let appx = ExprX::Call(target, Arc::new(args));
            let appx = match &*body.typ {
                TypX::TypParam(_) | TypX::Boxed(_) => appx,
                _ => {
                    let typ = Arc::new(TypX::Boxed(body.typ.clone()));
                    let app = SpannedTyped::new(&expr.span, &typ, appx);
                    ExprX::UnaryOpr(UnaryOpr::Unbox(body.typ.clone()), app)
                }
            };
            let app = SpannedTyped::new(&expr.span, &body.typ, appx);
            let op = UnaryOp::Trigger(None);
            let trig = SpannedTyped::new(&expr.span, &tbool, ExprX::Unary(op, app));
            let eqx = ExprX::Binary(BinaryOp::Eq(Mode::Spec), trig, body.clone());
            let eq = SpannedTyped::new(&expr.span, &tbool, eqx);
            let local_axiomx = ExprX::Quant(Quant::Forall, Arc::new(local_binders), eq.clone());
            let global_axiomx = ExprX::Quant(Quant::Forall, Arc::new(global_binders), eq.clone());
            let local_axiom = SpannedTyped::new(&expr.span, &tbool, local_axiomx);
            let global_axiom = SpannedTyped::new(&expr.span, &tbool, global_axiomx);

            state.closures.push((path, Arc::new(local.typ_params.clone()), Arc::new(captures)));
            let closure_impl = Some(ClosureImpl { call, local_axiom, global_axiom });
            let exprx = ExprX::Closure { params: params.clone(), body: body.clone(), closure_impl };
            Ok(SpannedTyped::new(&expr.span, &expr.typ, exprx))
        }
>>>>>>> b773db26
        ExprX::Match(expr0, arms1) => {
            let (temp_decl, expr0) = small_or_temp(state, &expr0);
            // Translate into If expression
            let t_bool = Arc::new(TypX::Bool);
            let mut if_expr: Option<Expr> = None;
            for arm in arms1.iter().rev() {
                let mut decls: Vec<Stmt> = Vec::new();
                let test_pattern =
                    pattern_to_exprs(ctx, state, &expr0, &arm.x.pattern, &mut decls)?;
                let test = match &arm.x.guard.x {
                    ExprX::Const(Constant::Bool(true)) => test_pattern,
                    _ => {
                        let guard = arm.x.guard.clone();
                        let test_exp = ExprX::Binary(BinaryOp::And, test_pattern, guard);
                        let test = SpannedTyped::new(&arm.x.pattern.span, &t_bool, test_exp);
                        let block = ExprX::Block(Arc::new(decls.clone()), Some(test));
                        SpannedTyped::new(&arm.x.pattern.span, &t_bool, block)
                    }
                };
                let block = ExprX::Block(Arc::new(decls), Some(arm.x.body.clone()));
                let body = SpannedTyped::new(&arm.x.pattern.span, &t_bool, block);
                if let Some(prev) = if_expr {
                    // if pattern && guard then body else prev
                    let ifx = ExprX::If(test.clone(), body, Some(prev));
                    if_expr = Some(SpannedTyped::new(&test.span, &expr.typ.clone(), ifx));
                } else {
                    // last arm is unconditional
                    if_expr = Some(body);
                }
            }
            if let Some(if_expr) = if_expr {
                let if_expr = if let Some(decl) = temp_decl {
                    let block = ExprX::Block(Arc::new(vec![decl]), Some(if_expr));
                    SpannedTyped::new(&expr.span, &expr.typ, block)
                } else {
                    if_expr
                };
                Ok(if_expr)
            } else {
                err_str(&expr.span, "not yet implemented: zero-arm match expressions")
            }
        }
        _ => Ok(expr.clone()),
    }
}

fn simplify_one_stmt(ctx: &GlobalCtx, state: &mut State, stmt: &Stmt) -> Result<Vec<Stmt>, VirErr> {
    match &stmt.x {
        StmtX::Decl { pattern, mode: _, init: None } => match &pattern.x {
            PatternX::Var { .. } => Ok(vec![stmt.clone()]),
            _ => err_str(&stmt.span, "let-pattern declaration must have an initializer"),
        },
        StmtX::Decl { pattern, mode: _, init: Some(init) }
            if !matches!(pattern.x, PatternX::Var { .. }) =>
        {
            let mut decls: Vec<Stmt> = Vec::new();
            let (temp_decl, init) = small_or_temp(state, init);
            if let Some(temp_decl) = temp_decl {
                decls.push(temp_decl);
            }
            let _ = pattern_to_exprs(ctx, state, &init, &pattern, &mut decls)?;
            Ok(decls)
        }
        _ => Ok(vec![stmt.clone()]),
    }
}

fn simplify_one_typ(local: &LocalCtxt, state: &mut State, typ: &Typ) -> Result<Typ, VirErr> {
    match &**typ {
        TypX::Tuple(typs) => {
            let path = state.tuple_type_name(typs.len());
            Ok(Arc::new(TypX::Datatype(path, typs.clone())))
        }
        TypX::TypParam(x) => {
            if !local.bounds.contains_key(x) {
                return err_string(
                    &local.span,
                    format!("type paramater {} used before being declared", x),
                );
            }
            match &*local.bounds[x] {
                GenericBoundX::None => Ok(typ.clone()),
                GenericBoundX::FnSpec(ts, tr) => Ok(Arc::new(TypX::Lambda(ts.clone(), tr.clone()))),
            }
        }
        _ => Ok(typ.clone()),
    }
}

fn simplify_function(
    ctx: &GlobalCtx,
    state: &mut State,
    function: &Function,
) -> Result<Function, VirErr> {
    state.reset_for_function();
    let mut functionx = function.x.clone();
    let mut local =
        LocalCtxt { span: function.span.clone(), typ_params: Vec::new(), bounds: HashMap::new() };
    for (x, bound) in functionx.typ_bounds.iter() {
        match &**bound {
            GenericBoundX::None => local.typ_params.push(x.clone()),
            GenericBoundX::FnSpec(..) => {}
        }
        // simplify types in bounds and disallow recursive bounds like F: FnSpec(F, F) -> F
        let bound = crate::ast_visitor::map_generic_bound_visitor(bound, state, &|state, typ| {
            simplify_one_typ(&local, state, typ)
        })?;
        local.bounds.insert(x.clone(), bound.clone());
    }

    // remove FnSpec from typ_params
    functionx.typ_bounds = Arc::new(
        functionx
            .typ_bounds
            .iter()
            .filter(|(_, bound)| is_removed(bound))
            .map(|x| x.clone())
            .collect(),
    );

    let function = Spanned::new(function.span.clone(), functionx);
    let mut map: ScopeMap<Ident, Typ> = ScopeMap::new();
    crate::ast_visitor::map_function_visitor_env(
        &function,
        &mut map,
        state,
        &|state, _, expr| simplify_one_expr(ctx, state, expr),
        &|state, _, stmt| simplify_one_stmt(ctx, state, stmt),
        &|state, typ| simplify_one_typ(&local, state, typ),
    )
}

fn simplify_datatype(state: &mut State, datatype: &Datatype) -> Result<Datatype, VirErr> {
    let mut local =
        LocalCtxt { span: datatype.span.clone(), typ_params: Vec::new(), bounds: HashMap::new() };
    for x in datatype.x.typ_params.iter() {
        local.typ_params.push(x.clone());
        local.bounds.insert(x.clone(), Arc::new(GenericBoundX::None));
    }
    crate::ast_visitor::map_datatype_visitor_env(datatype, state, &|state, typ| {
        simplify_one_typ(&local, state, typ)
    })
}

/*
fn mk_fun_decl(
    span: &Span,
    path: &Path,
    typ_params: &Idents,
    params: &Params,
    ret: &Param,
) -> Function {
    let mut attrs: crate::ast::FunctionAttrsX = Default::default();
    attrs.no_auto_trigger = true;
    Spanned::new(
        span.clone(),
        FunctionX {
            name: Arc::new(FunX { path: path.clone(), trait_path: None }),
            visibility: Visibility { owning_module: None, is_private: false },
            mode: Mode::Spec,
            fuel: 0,
            typ_bounds: Arc::new(vec_map(typ_params, |x| {
                (x.clone(), Arc::new(GenericBoundX::None))
            })),
            params: params.clone(),
            ret: ret.clone(),
            require: Arc::new(vec![]),
            ensure: Arc::new(vec![]),
            decrease: None,
            is_abstract: false,
            attrs: Arc::new(attrs),
            body: None,
        },
    )
}
*/

pub fn simplify_krate(ctx: &mut GlobalCtx, krate: &Krate) -> Result<Krate, VirErr> {
    let KrateX { functions, datatypes, module_ids } = &**krate;
    let mut state = State::new();
    let functions = vec_map_result(functions, |f| simplify_function(ctx, &mut state, f))?;
    let mut datatypes = vec_map_result(&datatypes, |d| simplify_datatype(&mut state, d))?;

    // Add a generic datatype to represent each tuple arity
    for (arity, path) in state.tuple_typs {
        let visibility = Visibility { owning_module: None, is_private: false };
        let transparency = DatatypeTransparency::Always;
        let typ_params = Arc::new((0..arity).map(|i| prefix_tuple_param(i)).collect());
        let mut fields: Vec<Field> = Vec::new();
        for i in 0..arity {
            let typ = Arc::new(TypX::TypParam(prefix_tuple_param(i)));
            // Note: the mode is irrelevant at this stage, so we arbitrarily use Mode::Exec
            fields.push(ident_binder(&prefix_tuple_field(i), &(typ, Mode::Exec)));
        }
        let variant = ident_binder(&prefix_tuple_variant(arity), &Arc::new(fields));
        let variants = Arc::new(vec![variant]);
        let datatypex =
            DatatypeX { path, visibility, transparency, typ_params, variants, mode: Mode::Exec };
        datatypes.push(Spanned::new(ctx.no_span.clone(), datatypex));
    }

    let module_ids = module_ids.clone();
    let krate = Arc::new(KrateX { functions, datatypes, module_ids });
    *ctx = crate::context::GlobalCtx::new(&krate, ctx.no_span.clone());
    Ok(krate)
}<|MERGE_RESOLUTION|>--- conflicted
+++ resolved
@@ -1,16 +1,9 @@
 //! VIR-AST -> VIR-AST transformation to simplify away some complicated features
 
 use crate::ast::{
-<<<<<<< HEAD
     BinaryOp, Binder, CallTarget, Constant, Datatype, DatatypeTransparency, DatatypeX, Expr, ExprX,
     Field, Function, GenericBound, GenericBoundX, Ident, Krate, KrateX, Mode, Path, Pattern,
     PatternX, SpannedTyped, Stmt, StmtX, Typ, TypX, UnaryOp, UnaryOpr, VirErr, Visibility,
-=======
-    BinaryOp, Binder, Binders, CallTarget, ClosureImpl, Constant, Datatype, DatatypeTransparency,
-    DatatypeX, Expr, ExprX, Field, FunX, Function, FunctionX, GenericBound, GenericBoundX, Ident,
-    Idents, Krate, KrateX, Mode, Param, ParamX, Params, Path, Pattern, PatternX, SpannedTyped,
-    Stmt, StmtX, Typ, TypX, UnaryOp, UnaryOpr, VirErr, Visibility,
->>>>>>> b773db26
 };
 use crate::ast_util::{err_str, err_string};
 use crate::context::GlobalCtx;
@@ -186,33 +179,7 @@
 
 fn simplify_one_expr(ctx: &GlobalCtx, state: &mut State, expr: &Expr) -> Result<Expr, VirErr> {
     match &expr.x {
-<<<<<<< HEAD
-        ExprX::Call(CallTarget::Path(path, typs), args) => {
-=======
-        ExprX::Call(CallTarget::FnSpec { typ_param, fun }, args) => {
-            // target(args) --> apply(target, args)
-            let path = state.fnspec_apply_name(args.len());
-            let mut typ_args: Vec<Typ> = Vec::new();
-            let (tparams, tret) = match &*local.bounds[typ_param] {
-                GenericBoundX::FnSpec(tparams, tret) => (tparams.clone(), tret.clone()),
-                _ => panic!("expected function type"),
-            };
-            typ_args.push(tret);
-            for t in tparams.iter() {
-                typ_args.push(t.clone());
-            }
-            let mut expr_args = vec![fun.clone()];
-            for arg in args.iter() {
-                expr_args.push(arg.clone());
-            }
-            let call = ExprX::Call(
-                CallTarget::Static(Arc::new(FunX { path, trait_path: None }), Arc::new(typ_args)),
-                Arc::new(expr_args),
-            );
-            Ok(SpannedTyped::new(&expr.span, &expr.typ, call))
-        }
         ExprX::Call(CallTarget::Static(tgt, typs), args) => {
->>>>>>> b773db26
             // Remove FnSpec type arguments
             let bounds = &ctx.fun_bounds[tgt];
             let typs: Vec<Typ> = typs
@@ -317,97 +284,6 @@
             };
             Ok(exp)
         }
-<<<<<<< HEAD
-=======
-        ExprX::Closure { params, body, closure_impl } => {
-            assert!(closure_impl.is_none());
-            let path = state.next_closure();
-            let tbool = Arc::new(TypX::Bool);
-
-            // compute captures
-            let outer_scopes = map.num_scopes();
-            map.push_scope(true);
-            for binder in params.iter() {
-                let _ = map.insert(binder.name.clone(), binder.a.clone());
-            }
-            let captures = captured_vars(outer_scopes, map, body);
-            map.pop_scope();
-
-            // combine binders
-            let mut local_binders: Vec<Binder<Typ>> = Vec::new();
-            let mut global_binders: Vec<Binder<Typ>> = Vec::new();
-            for x in &local.typ_params {
-                global_binders.push(ident_binder(x, &Arc::new(TypX::TypeId)));
-            }
-            for binder in captures.iter() {
-                local_binders.push(binder.clone());
-                global_binders.push(binder.clone());
-            }
-            for binder in params.iter() {
-                local_binders.push(binder.clone());
-                global_binders.push(binder.clone());
-            }
-
-            // call: f(captures)
-            let typ_args = vec_map(&local.typ_params, |x| Arc::new(TypX::TypParam(x.clone())));
-            let target = CallTarget::Static(
-                Arc::new(FunX { path: path.clone(), trait_path: None }),
-                Arc::new(typ_args),
-            );
-            let args = vec_map(&captures, |p| {
-                SpannedTyped::new(&expr.span, &p.a, ExprX::Var(p.name.clone()))
-            });
-            let callx = ExprX::Call(target, Arc::new(args));
-            let call = SpannedTyped::new(&expr.span, &fnspec_type(), callx);
-
-            // axiom: forall captures, params. apply(call, params) == body
-            let apply = state.fnspec_apply_name(params.len());
-            let mut targs: Vec<Typ> = Vec::new();
-            let mut args: Vec<Expr> = Vec::new();
-            targs.push(body.typ.clone());
-            args.push(call.clone());
-            for p in params.iter() {
-                targs.push(p.a.clone());
-                let arg = SpannedTyped::new(&expr.span, &p.a, ExprX::Var(p.name.clone()));
-                let arg = match &*p.a {
-                    TypX::TypParam(_) | TypX::Boxed(_) => arg,
-                    _ => {
-                        let argx = ExprX::UnaryOpr(UnaryOpr::Box(p.a.clone()), arg);
-                        let typ = Arc::new(TypX::Boxed(p.a.clone()));
-                        SpannedTyped::new(&expr.span, &typ, argx)
-                    }
-                };
-                args.push(arg);
-            }
-            let target = CallTarget::Static(
-                Arc::new(FunX { path: apply, trait_path: None }),
-                Arc::new(targs),
-            );
-            let appx = ExprX::Call(target, Arc::new(args));
-            let appx = match &*body.typ {
-                TypX::TypParam(_) | TypX::Boxed(_) => appx,
-                _ => {
-                    let typ = Arc::new(TypX::Boxed(body.typ.clone()));
-                    let app = SpannedTyped::new(&expr.span, &typ, appx);
-                    ExprX::UnaryOpr(UnaryOpr::Unbox(body.typ.clone()), app)
-                }
-            };
-            let app = SpannedTyped::new(&expr.span, &body.typ, appx);
-            let op = UnaryOp::Trigger(None);
-            let trig = SpannedTyped::new(&expr.span, &tbool, ExprX::Unary(op, app));
-            let eqx = ExprX::Binary(BinaryOp::Eq(Mode::Spec), trig, body.clone());
-            let eq = SpannedTyped::new(&expr.span, &tbool, eqx);
-            let local_axiomx = ExprX::Quant(Quant::Forall, Arc::new(local_binders), eq.clone());
-            let global_axiomx = ExprX::Quant(Quant::Forall, Arc::new(global_binders), eq.clone());
-            let local_axiom = SpannedTyped::new(&expr.span, &tbool, local_axiomx);
-            let global_axiom = SpannedTyped::new(&expr.span, &tbool, global_axiomx);
-
-            state.closures.push((path, Arc::new(local.typ_params.clone()), Arc::new(captures)));
-            let closure_impl = Some(ClosureImpl { call, local_axiom, global_axiom });
-            let exprx = ExprX::Closure { params: params.clone(), body: body.clone(), closure_impl };
-            Ok(SpannedTyped::new(&expr.span, &expr.typ, exprx))
-        }
->>>>>>> b773db26
         ExprX::Match(expr0, arms1) => {
             let (temp_decl, expr0) = small_or_temp(state, &expr0);
             // Translate into If expression
